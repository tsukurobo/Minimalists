--- conflicted
+++ resolved
@@ -128,14 +128,6 @@
 
 // PIDコントローラ（モータ1: 回転軸、モータ2: 直動軸）
 // 位置PID制御器（位置[rad] → 目標速度[rad/s]）
-<<<<<<< HEAD
-constexpr float R_POSITION_KP = 16.0;  // R軸位置PIDの比例ゲイン
-constexpr float R_VELOCITY_KP = 8.0;   // R軸速度I-Pの比例ゲイン
-constexpr float R_VELOCITY_KI = 64.0;  // R軸速度I-Pの積分ゲイン
-constexpr float P_POSITION_KP = 1.25;  // P軸位置PIDの比例ゲイン
-constexpr float P_VELOCITY_KP = 0.1;   // P軸速度I-Pの比例ゲイン
-constexpr float P_VELOCITY_KI = 1.0;   // P軸速度I-Pの積分ゲイン
-=======
 constexpr float R_POSITION_KP = 1.25;  // R軸位置PIDの比例ゲイン
 constexpr float R_VELOCITY_KP = 0.1;   // R軸速度I-Pの比例ゲイン
 constexpr float R_VELOCITY_KI = 0.7;   // R軸速度I-Pの積分ゲイン
@@ -148,11 +140,6 @@
 constexpr float sqrtf_R_POSITION_GAIN = 7.0f;                                     // R軸 外乱オブザーバの位置ゲインの平方根
 constexpr float R_POSITION_GAIN = sqrtf_R_POSITION_GAIN * sqrtf_R_POSITION_GAIN;  // R軸 外乱オブザーバの位置ゲイン
 constexpr float R_VELOCITY_GAIN = 2.0f * sqrtf_R_POSITION_GAIN;                   // R軸 外乱オブザーバの速度ゲイン
-constexpr float P_CUTOFF_FREQ = 30.0;                                             // P軸 外乱オブザーバのカットオフ周波数 [rad/s]
-constexpr float sqrtf_P_POSITION_GAIN = 1.0;                                      // P軸 外乱オブザーバの位置ゲインの平方根
-constexpr float P_POSITION_GAIN = sqrtf_P_POSITION_GAIN * sqrtf_P_POSITION_GAIN;  // P軸 外乱オブザーバの位置ゲイン
-constexpr float P_VELOCITY_GAIN = 2.0f * sqrtf_P_POSITION_GAIN;                   // P軸 外乱オブザーバの速度ゲイン
->>>>>>> aad9d813
 
 // 制御器の制限値設定
 namespace ControlLimits {
@@ -598,37 +585,21 @@
     // 制御開始時刻を記録
     absolute_time_t control_start_time = get_absolute_time();
 
-<<<<<<< HEAD
+    float disturbance_torque_R = 0.0f;                                            // R軸の外乱トルク
+    float control_torque_R = 0.0f;                                                // R軸の制御トルク
+    float target_torque_R = 0.0f;                                                 // R軸の目標トルク
+    float error_position_R = 0.0f;                                                // R軸の位置誤差
+    float error_velocity_R = 0.0f;                                                // R軸の速度誤差
+    float acceleration_feedforward_R = 0.0f;                                      // R軸の加速度フィードフォワード
+    disturbance_observer_t dob_R(R_EQ_INERTIA, R_CUTOFF_FREQ, CONTROL_PERIOD_S);  // R軸の外乱オブザーバ
+
     // ループカウンタの初期化
     int loop_counter = 0;
-=======
-    float disturbance_torque_R = 0.0f;        // R軸の外乱トルク
-    float control_torque_R = 0.0f;            // R軸の制御トルク
-    float target_torque_R = 0.0f;             // R軸の目標トルク
-    float error_position_R = 0.0f;            // R軸の位置誤差
-    float error_velocity_R = 0.0f;            // R軸の速度誤差
-    float acceleration_feedforward_R = 0.0f;  // R軸の加速度フィードフォワード
-
-    disturbance_observer_t dob_R(R_EQ_INERTIA, R_CUTOFF_FREQ, CONTROL_PERIOD_S);
-
-    float disturbance_torque_P = 0.0f;        // P軸の外乱トルク
-    float control_torque_P = 0.0f;            // P軸の制御トルク
-    float dot_control_torque_P = 0.0f;        // P軸の制御トルクの微分値
-    float LPF_control_torque_P = 0.0f;        // 制御トルクのローパスフィルタ出力
-    float dob_0_P = 0.0f;                     // P軸の外乱オブザーバ中間値0
-    float dob_1_P = 0.0f;                     // P軸の外乱オブザーバ中間値1
-    float dob_2_P = 0.0f;                     // P軸の外乱オブザーバ中間値2
-    float dob_rightloop_P = 0.0f;             // P軸の外乱オブザーバ右ループ値
-    float error_position_P = 0.0f;            // P軸の位置誤差
-    float error_velocity_P = 0.0f;            // P軸の速度誤差
-    float acceleration_feedforward_P = 0.0f;  // P軸の加速度フィードフォワード
->>>>>>> aad9d813
 
     while (true) {
         // 制御周期開始処理
         control_timing_start(&control_timing, CONTROL_PERIOD_MS);
 
-<<<<<<< HEAD
         // FIFOから軌道開始信号をチェック（ノンブロッキング）
         uint32_t trajectory_signal;
         if (multicore_fifo_pop_timeout_us(0, &trajectory_signal)) {
@@ -645,11 +616,6 @@
 
         // 経過時間を秒単位に変換
         float current_time_s = absolute_time_diff_us(control_start_time, control_timing.loop_start_time) / 1000000.0f;
-=======
-        // 現在時刻を計算（制御開始からの経過時間）
-        absolute_time_t current_abs_time = get_absolute_time();
-        float current_time_s = absolute_time_diff_us(control_start_time, current_abs_time) / 1000000.0;
->>>>>>> aad9d813
 
         // --- エンコーダ読み取り処理 ---
         float motor_position_R = 0.0, motor_position_P = 0.0;
@@ -692,14 +658,6 @@
         // }
 
         // --- 共有データから目標値取得と状態更新 ---
-<<<<<<< HEAD
-=======
-        float target_pos_R, target_pos_P;
-        bool new_target_R, new_target_P;
-        bool trajectory_active_R, trajectory_active_P;
-        float trajectory_start_time_R, trajectory_start_time_P;
-        float trajectory_start_pos_R, trajectory_start_pos_P;
->>>>>>> aad9d813
 
         mutex_enter_blocking(&g_state_mutex);
         // 現在時刻を更新
@@ -719,58 +677,11 @@
         g_robot_state.encoder_r_valid = enc1_ok;
         g_robot_state.encoder_p_valid = enc2_ok;
 
-<<<<<<< HEAD
         mutex_exit(&g_state_mutex);
 
         // --- 軌道データベースの制御計算 ---
         float trajectory_target_pos_R = motor_position_R;  // デフォルトは現在位置
         float trajectory_target_pos_P = motor_position_P;
-=======
-        // 新しい目標値が設定された場合の軌道開始処理
-        if (new_target_R) {
-            g_robot_state.new_target_R = false;  // フラグをクリア
-            g_robot_state.trajectory_active_R = true;
-            g_robot_state.trajectory_start_time_R = current_time_s;
-            g_robot_state.trajectory_start_pos_R = motor_position_R;
-            trajectory_active_R = true;
-            trajectory_start_time_R = current_time_s;
-            trajectory_start_pos_R = motor_position_R;
-
-            // R軸軌道を計算
-            trajectory_R_local.set_start_pos(motor_position_R);
-            trajectory_R_local.set_end_pos(target_pos_R);
-            trajectory_R_local.calculate_trapezoidal_params();
-
-            // 軌道開始をCore0に通知（簡易的にprintfなしで処理）
-        }
-
-        if (new_target_P) {
-            g_robot_state.new_target_P = false;  // フラグをクリア
-            g_robot_state.trajectory_active_P = true;
-            g_robot_state.trajectory_start_time_P = current_time_s;
-            g_robot_state.trajectory_start_pos_P = motor_position_P;
-            trajectory_active_P = true;
-            trajectory_start_time_P = current_time_s;
-            trajectory_start_pos_P = motor_position_P;
-
-            // P軸軌道計算前の状態をデバッグ出力（Core1では簡易出力のみ）
-            // P軸軌道を計算
-            trajectory_P_local.set_start_pos(motor_position_P);
-            trajectory_P_local.set_end_pos(target_pos_P);
-            trajectory_P_local.calculate_trapezoidal_params();
-
-            // 軌道計算後の検証
-            float debug_total_dist = trajectory_P_local.get_total_dist();
-            float debug_total_time = trajectory_P_local.get_total_time();
-
-            // 軌道開始をCore0に通知（簡易的にprintfなしで処理）
-        }
-
-        mutex_exit(&g_state_mutex);
-
-        // --- 制御計算 ---
-        float trajectory_target_pos_R, trajectory_target_pos_P;
->>>>>>> aad9d813
         float trajectory_target_vel_R = 0.0;
         float trajectory_target_vel_P = 0.0;
         float trajectory_target_accel_R = 0.0;
@@ -837,55 +748,35 @@
             }
         }
 
-<<<<<<< HEAD
         // 位置PID制御（位置偏差 → 目標速度補正）
         float vel_correction_R = position_pid_R.computePosition(trajectory_target_pos_R, motor_position_R);
         float vel_correction_P = position_pid_P.computePosition(trajectory_target_pos_P, motor_position_P);
-=======
-        // // 位置PID制御（位置偏差 → 速度補正）
-        // float vel_correction_R = position_pid_R.computePosition(trajectory_target_pos_R, motor_position_R);
-        // float vel_correction_P = position_pid_P.computePosition(trajectory_target_pos_P, motor_position_P);
->>>>>>> aad9d813
-
-        // // デッドゾーン適用（小さな偏差では制御出力をゼロにする）
-        // constexpr float DEADZONE_R = 0.02;   // R軸デッドゾーン [rad] (約1度)
-        // constexpr float DEADZONE_P = 0.001;  // P軸デッドゾーン [rad] (約25μm相当)
-
-        // float position_error_R = trajectory_target_pos_R - motor_position_R;
-        // float position_error_P = trajectory_target_pos_P - motor_position_P;
-
-        // if (std::abs(position_error_R) < DEADZONE_R) {
-        //     vel_correction_R = 0.0;
-        // }
-        // if (std::abs(position_error_P) < DEADZONE_P) {
-        //     vel_correction_P = 0.0;
-        // }
-
-        // // 最終目標速度 = 台形プロファイル目標速度 + 位置偏差による速度補正
-        // float final_target_vel_R = ControlLimits::FeedForward::POSITION_GAIN * trajectory_target_vel_R + vel_correction_R;
-        // float final_target_vel_P = ControlLimits::FeedForward::POSITION_GAIN * trajectory_target_vel_P + vel_correction_P;
-        // // float final_target_vel_R = vel_correction_R;
-        // // float final_target_vel_P = vel_correction_P;
-
-<<<<<<< HEAD
-        // // トルクから電流への変換
-        // target_current[0] = target_torque_R / R_TORQUE_CONSTANT;  // Motor1 (R軸)
-        target_current[1] = target_torque_P / P_TORQUE_CONSTANT;  // Motor2 (P軸)
-        target_current[0] = 0.0;                                  // Motor1 (R軸)
-        // target_current[1] = 0.0;  // Motor2 (P軸)
-
-        // --- 制御結果を共有データに保存 ---
-        mutex_enter_blocking(&g_state_mutex);
-        g_robot_state.target_velocity_R = final_target_vel_R;
-        g_robot_state.target_velocity_P = final_target_vel_P;
-        g_robot_state.target_torque_R = target_torque_R;
-        g_robot_state.target_torque_P = target_torque_P;
-=======
-        // // 速度I-P制御（速度偏差 → 目標トルク）
-        // float target_torque_R = velocity_ip_R.computeVelocity(final_target_vel_R, motor_velocity_R) + ControlLimits::FeedForward::R_VELOCITY_GAIN * trajectory_target_vel_R;
-        // float target_torque_P = velocity_ip_P.computeVelocity(final_target_vel_P, motor_velocity_P) + ControlLimits::FeedForward::P_VELOCITY_GAIN * trajectory_target_vel_P;
-        // // float target_torque_R = velocity_ip_R.computeVelocity(final_target_vel_R, motor_velocity_R);
-        // // float target_torque_P = velocity_ip_P.computeVelocity(final_target_vel_P, motor_velocity_P);
+
+        // デッドゾーン適用（小さな偏差では制御出力をゼロにする）
+        constexpr float DEADZONE_R = 0.02;   // R軸デッドゾーン [rad] (約1度)
+        constexpr float DEADZONE_P = 0.001;  // P軸デッドゾーン [rad] (約25μm相当)
+
+        float position_error_R = trajectory_target_pos_R - motor_position_R;
+        float position_error_P = trajectory_target_pos_P - motor_position_P;
+
+        if (std::abs(position_error_R) < DEADZONE_R) {
+            vel_correction_R = 0.0;
+        }
+        if (std::abs(position_error_P) < DEADZONE_P) {
+            vel_correction_P = 0.0;
+        }
+
+        // 最終目標速度 = 台形プロファイル目標速度 + 位置偏差による速度補正
+        float final_target_vel_R = ControlLimits::FeedForward::POSITION_GAIN * trajectory_target_vel_R + vel_correction_R;
+        float final_target_vel_P = ControlLimits::FeedForward::POSITION_GAIN * trajectory_target_vel_P + vel_correction_P;
+        // float final_target_vel_R = vel_correction_R;
+        // float final_target_vel_P = vel_correction_P;
+
+        // 速度I-P制御（速度偏差 → 目標トルク）
+        float target_torque_R = velocity_ip_R.computeVelocity(final_target_vel_R, motor_velocity_R) + ControlLimits::FeedForward::R_VELOCITY_GAIN * trajectory_target_vel_R;
+        float target_torque_P = velocity_ip_P.computeVelocity(final_target_vel_P, motor_velocity_P) + ControlLimits::FeedForward::P_VELOCITY_GAIN * trajectory_target_vel_P;
+        // float target_torque_R = velocity_ip_R.computeVelocity(final_target_vel_R, motor_velocity_R);
+        // float target_torque_P = velocity_ip_P.computeVelocity(final_target_vel_P, motor_velocity_P);
 
         // --- 制御計算 ---
         // R軸の制御計算
@@ -897,48 +788,25 @@
         control_torque_R = target_torque_R;                                                                          // 制御トルクを目標トルクに設定
         disturbance_torque_R = dob_R.update(control_torque_R, motor_velocity_R);                                     // 外乱トルクの更新
 
-        // P軸の制御計算
-        error_position_P = P_EQ_INERTIA * P_POSITION_GAIN * (trajectory_target_pos_P - motor_position_P);
-        error_velocity_P = P_EQ_INERTIA * P_VELOCITY_GAIN * (trajectory_target_vel_P - motor_velocity_P);
-        acceleration_feedforward_P = P_EQ_INERTIA * trajectory_target_accel_P;
-        control_torque_P = error_position_P + error_velocity_P + acceleration_feedforward_P + disturbance_torque_P;
-        control_torque_P = clampTorque(control_torque_P, ControlLimits::P_Axis::MAX_TORQUE);  // 制御トルク制限
-        // 外乱オブザーバの計算
-        dot_control_torque_P = (control_torque_P - LPF_control_torque_P) * P_CUTOFF_FREQ;
-        LPF_control_torque_P += dot_control_torque_P * CONTROL_PERIOD_S;
-        dob_rightloop_P = P_EQ_INERTIA * P_CUTOFF_FREQ * motor_velocity_P;
-        dob_0_P = LPF_control_torque_P + dob_rightloop_P;
-        dob_1_P = (dob_0_P - dob_2_P) * P_CUTOFF_FREQ;
-        dob_2_P += dob_1_P * CONTROL_PERIOD_S;
-        disturbance_torque_P = dob_2_P - dob_rightloop_P;  // 外乱トルクの更新
+        // P軸のトルク制限
+        if (target_torque_P > ControlLimits::P_Axis::MAX_TORQUE) {
+            target_torque_P = ControlLimits::P_Axis::MAX_TORQUE;
+        } else if (target_torque_P < -ControlLimits::P_Axis::MAX_TORQUE) {
+            target_torque_P = -ControlLimits::P_Axis::MAX_TORQUE;
+        }
 
         // // トルクから電流への変換
-        target_current[0] = target_torque_R / R_TORQUE_CONSTANT;  // Motor1 (R軸)
-        // target_current[1] = control_torque_P / P_TORQUE_CONSTANT;  // Motor2 (P軸)
-        // デバッグ用に電流指令値を0.0に設定
-        // target_current[0] = 0.0;                                  // Motor1 (R軸)
-        target_current[1] = 0.0;  // Motor2 (P軸)
-
-        if (abs(trajectory_target_pos_R - motor_position_R) > 1.0f) {
-            // R軸の位置誤差が 1 radを超えた場合、制御トルクを0にリセット
-            target_current[0] = 0.0;
-        }
-        if (abs(trajectory_target_pos_P - motor_position_P) > 1.0f) {
-            // P軸の位置誤差が 1 radを超えた場合、制御トルクを0にリセット
-            target_current[1] = 0.0;
-        }
+        // target_current[0] = target_torque_R / R_TORQUE_CONSTANT;  // Motor1 (R軸)
+        target_current[1] = target_torque_P / P_TORQUE_CONSTANT;  // Motor2 (P軸)
+        target_current[0] = 0.0;                                  // Motor1 (R軸)
+        // target_current[1] = 0.0;  // Motor2 (P軸)
 
         // --- 制御結果を共有データに保存 ---
         mutex_enter_blocking(&g_state_mutex);
-        g_robot_state.trajectory_target_position_R = trajectory_target_pos_R;
-        g_robot_state.trajectory_target_position_P = trajectory_target_pos_P;
-        g_robot_state.trajectory_target_velocity_R = trajectory_target_vel_R;
-        g_robot_state.trajectory_target_velocity_P = trajectory_target_vel_P;
-        // g_robot_state.target_velocity_R = final_target_vel_R;
-        // g_robot_state.target_velocity_P = final_target_vel_P;
-        // g_robot_state.target_torque_R = target_torque_R;
-        // g_robot_state.target_torque_P = target_torque_P;
->>>>>>> aad9d813
+        g_robot_state.target_velocity_R = final_target_vel_R;
+        g_robot_state.target_velocity_P = final_target_vel_P;
+        g_robot_state.target_torque_R = target_torque_R;
+        g_robot_state.target_torque_P = target_torque_P;
         g_robot_state.target_current_R = target_current[0];
         g_robot_state.target_current_P = target_current[1];
         g_robot_state.timing_violation_count = control_timing.timing_violation_count;
@@ -953,7 +821,6 @@
             mutex_exit(&g_state_mutex);
         }
 
-<<<<<<< HEAD
         // ループカウンタを更新し、指定回数に達したらCore0に同期信号を送信
         loop_counter++;
         if (loop_counter >= SYNC_EVERY_N_LOOPS) {
@@ -964,13 +831,6 @@
                 // FIFO満杯の場合は何もしない（次回再試行）
             }
         }
-=======
-        // printf("\n");
-        // printf("%.4f, %.4f, %.4f, %.4f, %.4f \n", error_position_R, error_velocity_R, acceleration_feedforward_R, control_torque_R, disturbance_torque_R);
-        // printf("%.4f, %.4f, %.4f, %.4f, %.4f, %.4f \n", dot_control_torque_R, LPF_control_torque_R, dob_0_R, dob_1_R, dob_2_R, dob_rightloop_R);
-        // printf("%.4f, %.4f, %.4f, %.4f, %.4f \n", error_position_P, error_velocity_P, acceleration_feedforward_P, control_torque_P, disturbance_torque_P);
-        // printf("%.4f, %.4f, %.4f, %.4f, %.4f, %.4f \n", dot_control_torque_P, LPF_control_torque_P, dob_0_P, dob_1_P, dob_2_P, dob_rightloop_P);
->>>>>>> aad9d813
 
         // 制御周期終了処理
         control_timing_end(&control_timing, CONTROL_PERIOD_MS);
@@ -986,7 +846,7 @@
     sleep_ms(2000);             // 少し待機して安定化
 
     // デバッグマネージャの初期化
-    g_debug_manager = new DebugManager(DebugLevel::OFF, 1.0f);
+    g_debug_manager = new DebugManager(DebugLevel::OFF, 0.1f);
 
     // 全SPIデバイスの初期化
     while (!init_all_spi_devices()) {
@@ -1103,7 +963,6 @@
     absolute_time_t hand_timer = get_absolute_time();
 
     while (1) {
-<<<<<<< HEAD
         // FIFOから同期信号を待機（ブロッキング）
         uint32_t signal = multicore_fifo_pop_blocking();
 
@@ -1187,19 +1046,6 @@
                 traj_state = TRAJECTORY_HANDLING;
             }
         }
-=======
-        next_main_time = delayed_by_us(next_main_time, 100'000);  // 100ms周期
-
-        // 現在時刻を取得
-        float current_main_time = 0.0;
-        // mutex_enter_blocking(&g_state_mutex);
-        // current_main_time = g_robot_state.current_time;
-        // mutex_exit(&g_state_mutex);
-        current_main_time = static_cast<float>(time_us_32()) / 1'000'000.0f;  // time_us_32()はマイクロ秒単位なので秒に変換
-
-        // 軌道制御のテスト（10秒ごとに往復）
-        g_debug_manager->update_time_counter(0.1);  // 100ms周期で0.1秒ずつ増加
->>>>>>> aad9d813
 
         // 通常の状態監視とデバッグ出力（同期信号受信時のみ）
         if (signal == SYNC_SIGNAL) {
@@ -1209,30 +1055,7 @@
             current_main_time = g_robot_state.current_time;
             mutex_exit(&g_state_mutex);
 
-<<<<<<< HEAD
             // 状態を取得してデバッグ出力（排他制御あり）
-=======
-            // 基準位置を設定
-            g_debug_manager->set_initial_positions(current_pos_R, current_pos_P);
-
-            // 初期軌道を設定（前進方向）
-            float target_R, target_P;
-            g_debug_manager->get_test_trajectory_targets(true, target_R, target_P);
-
-            // 目標値を設定
-            set_target_position_R(target_R);
-            set_target_position_P(target_P);
-
-            // 初期軌道設定情報を表示
-            g_debug_manager->info("Initial trajectory set - Moving to forward position");
-            // g_debug_manager->print_trajectory_test_info(true, current_pos_P, target_P, gear_radius_P);
-        }
-
-        // 10秒ごとに軌道を切り替え（往復動作）
-        if (g_debug_manager->should_start_trajectory_test(current_main_time)) {
-            // 現在位置を取得
-            float current_pos_R, current_pos_P;
->>>>>>> aad9d813
             mutex_enter_blocking(&g_state_mutex);
             // デバッグ用に現在状態も取得
             float current_pos_R = g_robot_state.current_position_R;
@@ -1271,7 +1094,6 @@
             bool encoder_p_valid = g_robot_state.encoder_p_valid;
             mutex_exit(&g_state_mutex);
 
-<<<<<<< HEAD
             // 軌道状態変化の検出
             g_debug_manager->check_trajectory_state_changes(traj_active_R, traj_active_P,
                                                             current_pos_R, current_pos_P,
@@ -1354,127 +1176,6 @@
                 g_debug_manager->print_system_status(sys_info);
             }
         }
-=======
-            // 初回のみ基準位置を設定
-            g_debug_manager->set_initial_positions(current_pos_R, current_pos_P);
-
-            // 軌道目標値を取得
-            float target_R, target_P;
-            bool is_forward = g_debug_manager->is_forward_direction();
-            g_debug_manager->get_test_trajectory_targets(is_forward, target_R, target_P);
-
-            // 目標値を設定
-            set_target_position_R(target_R);
-            set_target_position_P(target_P);
-
-            // テスト情報を表示
-            // g_debug_manager->print_trajectory_test_info(is_forward, current_pos_P, target_P, gear_radius_P);
-
-            // 次回は逆方向
-            g_debug_manager->toggle_direction();
-        }
-
-        // 状態を取得してデバッグ出力（排他制御あり）
-        mutex_enter_blocking(&g_state_mutex);
-        // デバッグ用に現在状態も取得
-        float current_pos_R = g_robot_state.current_position_R;
-        float current_pos_P = g_robot_state.current_position_P;
-        float current_vel_R = g_robot_state.current_velocity_R;
-        float current_vel_P = g_robot_state.current_velocity_P;
-        float target_vel_R = g_robot_state.target_velocity_R;
-        float target_vel_P = g_robot_state.target_velocity_P;
-        float target_torque_R = g_robot_state.target_torque_R;
-        float target_torque_P = g_robot_state.target_torque_P;
-        float target_cur_R = g_robot_state.target_current_R;
-        float target_cur_P = g_robot_state.target_current_P;
-
-        // 台形プロファイル制御情報
-        float traj_target_pos_R = g_robot_state.trajectory_target_position_R;
-        float traj_target_pos_P = g_robot_state.trajectory_target_position_P;
-        float traj_target_vel_R = g_robot_state.trajectory_target_velocity_R;
-        float traj_target_vel_P = g_robot_state.trajectory_target_velocity_P;
-        bool traj_active_R = g_robot_state.trajectory_active_R;
-        bool traj_active_P = g_robot_state.trajectory_active_P;
-
-        // 最終目標位置（Core0→Core1）
-        float final_target_pos_R = g_robot_state.target_position_R;
-        float final_target_pos_P = g_robot_state.target_position_P;
-
-        int timing_violations = g_robot_state.timing_violation_count;
-        led_mode_t led_status = g_robot_state.led_status;
-        int can_errors = g_robot_state.can_error_count;
-
-        // エンコーダ詳細情報を共有変数から取得
-        int16_t p_turn_count = g_robot_state.encoder_p_turn_count;
-        float p_single_angle = g_robot_state.encoder_p_single_angle_deg;
-        float r_angle_deg = g_robot_state.encoder_r_angle_deg;
-        bool encoder_r_valid = g_robot_state.encoder_r_valid;
-        bool encoder_p_valid = g_robot_state.encoder_p_valid;
-        mutex_exit(&g_state_mutex);
-
-        // 軌道状態変化の検出
-        g_debug_manager->check_trajectory_state_changes(traj_active_R, traj_active_P,
-                                                        current_pos_R, current_pos_P,
-                                                        final_target_pos_R, final_target_pos_P,
-                                                        gear_radius_P);
-
-        // 軌道制限値の表示（1回のみ）
-        // g_debug_manager->print_trajectory_limits(TrajectoryLimits::R_MAX_VELOCITY, TrajectoryLimits::R_MAX_ACCELERATION,
-        //                                          TrajectoryLimits::P_MAX_VELOCITY, TrajectoryLimits::P_MAX_ACCELERATION,
-        //                                          gear_radius_P);
-
-        // 異常値検出
-        g_debug_manager->check_abnormal_values(traj_target_pos_P, gear_radius_P);
-
-        // 定期ステータス出力（1秒毎）
-        if (g_debug_manager->should_output_status(current_main_time)) {
-            // 軌道デバッグ情報構造体の作成
-            TrajectoryDebugInfo r_info = {
-                .final_target_pos = final_target_pos_R,
-                .trajectory_target_pos = traj_target_pos_R,
-                .trajectory_target_vel = traj_target_vel_R,
-                .current_pos = current_pos_R,
-                .current_vel = current_vel_R,
-                .final_target_vel = target_vel_R,
-                .trajectory_active = traj_active_R,
-                .gear_radius = 1.0f,  // R軸はrad単位なのでギア半径は使わない
-                .unit_name = "rad",
-                .axis_name = "R"};
-
-            TrajectoryDebugInfo p_info = {
-                .final_target_pos = final_target_pos_P,
-                .trajectory_target_pos = traj_target_pos_P,
-                .trajectory_target_vel = traj_target_vel_P,
-                .current_pos = current_pos_P,
-                .current_vel = current_vel_P,
-                .final_target_vel = target_vel_P,
-                .trajectory_active = traj_active_P,
-                .gear_radius = gear_radius_P,
-                .unit_name = "rad",
-                .axis_name = "P"};
-
-            // システム状態デバッグ情報構造体の作成
-            SystemDebugInfo sys_info = {
-                .timing_violations = timing_violations,
-                .can_errors = can_errors,
-                .led_status = led_status,
-                .encoder_r_valid = encoder_r_valid,
-                .encoder_p_valid = encoder_p_valid,
-                .target_torque_R = target_torque_R,
-                .target_torque_P = target_torque_P,
-                .target_current_R = target_cur_R,
-                .target_current_P = target_cur_P,
-                .encoder_p_turn_count = p_turn_count,
-                .encoder_p_single_angle_deg = p_single_angle,
-                .encoder_r_angle_deg = r_angle_deg};
-
-            // デバッグ情報出力
-            // g_debug_manager->print_trajectory_status(r_info, p_info);
-            // g_debug_manager->print_system_status(sys_info);
-        }
-
-        busy_wait_until(next_main_time);  // 1秒待機
->>>>>>> aad9d813
     }
 
     // gpio_put(SOLENOID_PIN1, 0);  // ソレノイドを非吸着状態にする
