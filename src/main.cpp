#include <cmath>

#include "amt223v.hpp"
#include "config.hpp"
#include "control_timing.hpp"
#include "debug_manager.hpp"
#include "disturbance_observer.hpp"
#include "mcp25625.hpp"
#include "pico/multicore.h"
#include "pico/mutex.h"
#include "pico/stdlib.h"
#include "pid_controller.hpp"
#include "robomaster_motor.hpp"
#include "trajectory.hpp"
#include "trajectory_sequence_manager.hpp"

// 制御周期定数
constexpr float CONTROL_PERIOD_MS = 0.5;                        // 制御周期 [ms]
constexpr float CONTROL_PERIOD_S = CONTROL_PERIOD_MS / 1000.0;  // 制御周期 [s]

// Core間同期設定
constexpr int SYNC_EVERY_N_LOOPS = 200;  // 200ループごとにCore0に同期信号を送信
constexpr uint32_t SYNC_SIGNAL = 1;      // 同期信号の値

// 軌道完了判定の許容誤差
constexpr float TRAJECTORY_COMPLETION_TOLERANCE_R = 0.01;         // R軸完了判定許容誤差 [rad]
constexpr float TRAJECTORY_COMPLETION_TOLERANCE_P = 0.1;          // P軸完了判定許容誤差 [rad]
constexpr float TRAJECTORY_COMPLETION_VELOCITY_THRESHOLD = 0.05;  // 完了判定時の速度閾値 [rad/s]
constexpr float TRAJECTORY_COMPLETION_TOLERANCE_R = 0.1;         // R軸完了判定許容誤差 [rad] (約0.6度)
constexpr float TRAJECTORY_COMPLETION_TOLERANCE_P = 0.1;         // P軸完了判定許容誤差 [rad] (約12.5μm相当)
constexpr float TRAJECTORY_COMPLETION_VELOCITY_THRESHOLD = 0.1;  // 完了判定時の速度閾値 [rad/s]

// 軌道データ配列設定
constexpr int MAX_TRAJECTORY_POINTS = 10000;        // 最大軌道点数
constexpr uint32_t TRAJECTORY_DATA_SIGNAL = 2;      // 軌道データ送信信号
constexpr uint32_t TRAJECTORY_COMPLETE_SIGNAL = 3;  // 軌道完了信号

// 軌道データ点の構造体（制御用の詳細軌道）
typedef struct {
    float position_R;      // R軸目標位置 [rad]
    float velocity_R;      // R軸目標速度 [rad/s]
    float acceleration_R;  // R軸目標加速度 [rad/s^2]
    float position_P;      // P軸目標位置 [rad]
    float velocity_P;      // P軸目標速度 [rad/s]
    float acceleration_P;  // P軸目標加速度 [rad/s^2]
} trajectory_point_t;

// 軌道データ管理構造体
typedef struct {
    trajectory_point_t points[MAX_TRAJECTORY_POINTS];
    int point_count;
    int current_index;
    bool active;
    bool complete;
    float final_target_R;   // 最終目標位置 R軸 [rad]
    float final_target_P;   // 最終目標位置 P軸 [rad]
    bool position_reached;  // 位置到達フラグ
} trajectory_data_t;

// システム設定定数
constexpr int SHUTDOWN_PIN = 27;  // 明示的にLOWにしないとPicoが動かない

// モータとエンコーダの符号補正設定
constexpr float ENCODER_R_DIRECTION = 1.0;  // R軸エンコーダの増加方向補正 (+1.0 or -1.0) 正入力で右回り、右回りでエンコーダ値が増加
constexpr float ENCODER_P_DIRECTION = 1.0;  // P軸エンコーダの増加方向補正 (+1.0 or -1.0) 正入力で根本方向、根本方向でエンコーダ値が減少

// SPI設定構造体
typedef struct {
    spi_inst_t* spi_port;
    uint32_t baudrate;
    int pin_miso;
    int pin_cs[4];    // 最大4つのCSピンをサポート
    int num_cs_pins;  // 実際に使用するCSピンの数
    int pin_sck;
    int pin_mosi;
    int pin_rst;
} spi_config_t;

// CAN IC用SPI設定
static const spi_config_t can_spi_config = {
    .spi_port = spi1,       // SPI1を使用
    .baudrate = 4'000'000,  // 1MHz
    .pin_miso = 8,
    .pin_cs = {5},     // CSピン1つ
    .num_cs_pins = 1,  // CSピン数
    .pin_sck = 10,
    .pin_mosi = 11,
    .pin_rst = 20,
};

// MCP25625オブジェクトを作成（CAN SPI設定を使用）
mcp25625_t can(can_spi_config.spi_port, can_spi_config.pin_cs[0], can_spi_config.pin_rst);

// AMT223-V エンコーダマネージャを作成
AMT223V_Manager encoder_manager(spi1,       // SPI0を使用
                                1'875'000,  // 規定値 2MHz 整数分数でベスト:1.875MHz
                                8,          // MISO pin
                                10,         // SCK pin
                                11);        // MOSI pin

// モータの出力軸から機構の出力軸までのギア比
constexpr float gear_ratio_R = 3.0;     // M3508出力軸からベース根本(3.0)
constexpr float gear_ratio_P = 1.0;     // M2006 P36出力軸からラックまで(ギアなし)
constexpr float gear_radius_P = 0.025;  // ギアの半径 (m) - M2006の出力軸からラックまでの距離が25mm

// R軸（ベース回転）の動力学パラメータ（定数で表現）
constexpr float R_EQ_INERTIA = 0.3279f;                   // 等価慣性モーメント (kg·m^2)
constexpr float R_EQ_DAMPING = 0.4084f;                   // 等価粘性摩擦係数 (N·m·s/rad)
constexpr float R_TORQUE_CONSTANT = 0.3f * gear_ratio_R;  // 等価トルク定数（M3508のトルク定数xギア比） (Nm/A)

// P軸（アーム直動）の動力学パラメータ（定数で表現）
constexpr float P_EQ_INERTIA = 0.00448f;                   // 等価慣性モーメント (kg·m^2)
constexpr float P_EQ_DAMPING = 0.00785f;                   // 粘性摩擦係数 (N·m·s/rad)
constexpr float P_TORQUE_CONSTANT = 0.18f * gear_ratio_P;  // 等価トルク定数（M2006のトルク定数xギア比） (Nm/A)

// 軌道生成と制御器で共通の制限定数
namespace TrajectoryLimits {
constexpr float R_MAX_VELOCITY = 482.0 / 60.0 * 2.0 * M_PI / gear_ratio_R;  // R軸最大速度制限 [rad/s] 無負荷回転数482rpm
constexpr float P_MAX_VELOCITY = 416.0 / 60.0 * 2.0 * M_PI / gear_ratio_P;  // P軸最大速度制限 [rad/s] Maximum speed at 1N•m: 416 rpm

// 動力学パラメータとトルク制限から計算した最大角加速度
constexpr float R_MAX_TORQUE = std::min(3.0f, 1.0f) * gear_ratio_R;  // R軸最大トルク制限 [Nm] (M3508最大連続トルク 3.0Nm と カップリング最大トルク 1.0Nm の最小値)
constexpr float P_MAX_TORQUE = 1.0f * gear_ratio_P;                  // P軸最大トルク制限 [Nm] (M2006最大連続トルク 1.0Nm)
constexpr float R_MAX_ACCELERATION = R_MAX_TORQUE / R_EQ_INERTIA;    // R軸最大角加速度 [rad/s^2] 最大トルク
constexpr float P_MAX_ACCELERATION = P_MAX_TORQUE / P_EQ_INERTIA;    // P軸最大角加速度 [rad/s^2] 最大トルク
}  // namespace TrajectoryLimits

// RoboMasterモータオブジェクト
robomaster_motor_t motor1(&can, 1, gear_ratio_R);  // motor_id=1
robomaster_motor_t motor2(&can, 2, gear_ratio_P);  // motor_id=2

<<<<<<< HEAD
// PIDコントローラ（モータ1: 回転軸、モータ2: 直動軸）
// 位置PID制御器（位置[rad] → 目標速度[rad/s]）
constexpr float R_POSITION_KP = 1.25;  // R軸位置PIDの比例ゲイン
constexpr float R_VELOCITY_KP = 0.1;   // R軸速度I-Pの比例ゲイン
constexpr float R_VELOCITY_KI = 0.7;   // R軸速度I-Pの積分ゲイン
constexpr float P_POSITION_KP = 1.25;  // P軸位置PIDの比例ゲイン
constexpr float P_VELOCITY_KP = 0.1;   // P軸速度I-Pの比例ゲイン
constexpr float P_VELOCITY_KI = 1.0;   // P軸速度I-Pの積分ゲイン

// 速度推定のパラメータ
constexpr float R_VELOCITY_CUTOFF_FREQ = 50.0f;  // R軸 角速度のカットオフ周波数 [rad/s]
constexpr float P_VELOCITY_CUTOFF_FREQ = 50.0f;  // P軸 角速度のカットオフ周波数 [rad/s]

=======
>>>>>>> fd7db747
// 外乱オブザーバのパラメータ
constexpr float R_DOB_CUTOFF_FREQ = 6.0f;                                         // R軸 外乱オブザーバのカットオフ周波数 [rad/s]
constexpr float sqrtf_R_POSITION_GAIN = 7.0f;                                     // R軸 外乱オブザーバの位置ゲインの平方根
constexpr float R_POSITION_GAIN = sqrtf_R_POSITION_GAIN * sqrtf_R_POSITION_GAIN;  // R軸 外乱オブザーバの位置ゲイン
constexpr float R_VELOCITY_GAIN = 2.0f * sqrtf_R_POSITION_GAIN;                   // R軸 外乱オブザーバの速度ゲイン
constexpr float P_CUTOFF_FREQ = 4.0f;                                             // P軸 外乱オブザーバのカットオフ周波数 [rad/s]
constexpr float sqrtf_P_POSITION_GAIN = 7.0f;                                     // P軸 外乱オブザーバの位置ゲインの平方根
constexpr float P_POSITION_GAIN = sqrtf_P_POSITION_GAIN * sqrtf_P_POSITION_GAIN;  // P軸 外乱オブザーバの位置ゲイン
constexpr float P_VELOCITY_GAIN = 2.0f * sqrtf_P_POSITION_GAIN;                   // P軸 外乱オブザーバの速度ゲイン

// 制御器の制限値設定
namespace ControlLimits {
// R軸（ベース回転）制御制限
namespace R_Axis {
constexpr float MAX_VELOCITY = 0.7 * TrajectoryLimits::R_MAX_VELOCITY;       // 位置PID出力の最大速度制限 [rad/s] - 軌道生成より小さく設定
constexpr float INTEGRAL_VELOCITY = 0.6 * TrajectoryLimits::R_MAX_VELOCITY;  // 位置PID積分制限 [rad/s] - 最大角速度の60%に設定
constexpr float MAX_TORQUE = TrajectoryLimits::R_MAX_TORQUE;                 // 速度I-P出力の最大トルク制限 [Nm] - 軌道生成と共通
constexpr float INTEGRAL_TORQUE = 0.8 * TrajectoryLimits::R_MAX_TORQUE;      // 速度I-P積分制限 [Nm] 最大トルクの80%に設定
}  // namespace R_Axis

// P軸（アーム直動）制御制限
namespace P_Axis {
constexpr float MAX_VELOCITY = 0.7 * TrajectoryLimits::P_MAX_VELOCITY;       // 位置PID出力の最大速度制限 [rad/s] - 軌道生成より小さく設定
constexpr float INTEGRAL_VELOCITY = 0.6 * TrajectoryLimits::P_MAX_VELOCITY;  // 位置PID積分制限 [rad/s]
constexpr float MAX_TORQUE = TrajectoryLimits::P_MAX_TORQUE;                 // 速度I-P出力の最大トルク制限 [Nm] - 軌道生成と共通
constexpr float INTEGRAL_TORQUE = 0.3 * TrajectoryLimits::P_MAX_TORQUE;      // 速度I-P積分制限 [Nm]
}  // namespace P_Axis
}  // namespace ControlLimits

float clampTorque(float torque, float max_torque) {
    if (torque > max_torque) {
        return max_torque;
    } else if (torque < -max_torque) {
        return -max_torque;
    }
    return torque;
}

// 共有データ構造体
typedef struct
{
    int motor_speed;
    int sensor_value;

    // 制御状態
    float current_position_R;  // R軸現在位置 [rad]
    float current_position_P;  // P軸現在位置 [rad]
    float current_velocity_R;  // R軸現在速度 [rad/s]
    float current_velocity_P;  // P軸現在速度 [rad/s]

    // 制御出力
    float target_velocity_R;  // R軸目標速度 [rad/s]（位置PIDの出力）
    float target_velocity_P;  // P軸目標速度 [rad/s]（位置PIDの出力）
    float target_torque_R;    // R軸目標トルク [Nm]（速度I-Pの出力）
    float target_torque_P;    // P軸目標トルク [Nm]（速度I-Pの出力）

    // エンコーダ詳細情報（Core1→Core0）
    int16_t encoder_p_turn_count;          // P軸エンコーダ回転回数
    float encoder_p_single_angle_deg;      // P軸エンコーダ単回転角度[deg]
    float encoder_p_continuous_angle_rad;  // P軸エンコーダ連続角度[rad]
    float encoder_r_angle_deg;             // R軸エンコーダ角度[deg]
    bool encoder_r_valid;                  // R軸エンコーダデータ有効性
    bool encoder_p_valid;                  // P軸エンコーダデータ有効性

    // デバッグ・制御タイミング情報
    float target_current_R;      // R軸目標電流 [A]
    float target_current_P;      // P軸目標電流 [A]
    int timing_violation_count;  // 制御周期違反回数
    led_mode_t led_status;       // LED状態
    int can_error_count;         // CAN送信エラー回数

    float current_time;  // 現在時刻 [s]
} robot_state_t;

// 共有状態とミューテックス
static robot_state_t g_robot_state;
static mutex_t g_state_mutex;

// 軌道データとミューテックス
static trajectory_data_t g_trajectory_data;
static mutex_t g_trajectory_mutex;

// グローバルデバッグマネージャ
static DebugManager* g_debug_manager = nullptr;

// SPI初期化関数
bool init_spi(const spi_config_t* config) {
    // SPIの初期化
    spi_init(config->spi_port, config->baudrate);
    gpio_set_function(config->pin_miso, GPIO_FUNC_SPI);
    gpio_set_function(config->pin_sck, GPIO_FUNC_SPI);
    gpio_set_function(config->pin_mosi, GPIO_FUNC_SPI);

    // 複数のCSピンを設定
    for (int i = 0; i < config->num_cs_pins; i++) {
        gpio_init(config->pin_cs[i]);
        gpio_set_dir(config->pin_cs[i], GPIO_OUT);
        gpio_put(config->pin_cs[i], 1);  // CS初期状態はHIGH
        g_debug_manager->info("CS%d pin %d initialized\n", i, config->pin_cs[i]);
    }

    // リセットピンがある場合の設定
    if (config->pin_rst >= 0) {
        gpio_init(config->pin_rst);
        gpio_set_dir(config->pin_rst, GPIO_OUT);
        gpio_put(config->pin_rst, 1);  // リセット解除
        g_debug_manager->info("Reset pin %d initialized\n", config->pin_rst);
    }

    return true;
}

// 複数のSPIデバイスを初期化する関数
bool init_all_spi_devices() {
    // CAN IC用SPI初期化
    if (!init_spi(&can_spi_config)) {
        g_debug_manager->error("Failed to initialize CAN SPI!\n");
        return false;
    }
    g_debug_manager->info("CAN SPI initialized successfully!\n");

    return true;
}

// エンコーダの初期化関数
bool init_encoders() {
    static int encoder1_index = -1;  // R軸エンコーダのインデックス
    static int encoder2_index = -1;  // P軸エンコーダのインデックス

    // エンコーダが未登録の場合のみ追加
    if (encoder_manager.get_current_encoder_count() == 0) {
        g_debug_manager->info("Adding encoders to manager...\n");
        // エンコーダを追加
        encoder1_index = encoder_manager.add_encoder(7, R_VELOCITY_CUTOFF_FREQ, false);  // CS pin 7 (R軸: 単回転)
        encoder2_index = encoder_manager.add_encoder(6, P_VELOCITY_CUTOFF_FREQ, true);   // CS pin 6 (P軸: マルチターン対応)

        if (encoder1_index < 0 || encoder2_index < 0) {
            g_debug_manager->error("Failed to add encoders!\n");
            return false;
        }
        g_debug_manager->info("Encoders added successfully: R=%d, P=%d\n", encoder1_index, encoder2_index);
    }

    // SPI初期化
    if (!encoder_manager.init_spi()) {
        g_debug_manager->error("Failed to initialize encoder SPI!\n");
        return false;
    }

    // 全エンコーダ初期化（安定化時間を含む）
    g_debug_manager->info("Starting encoder initialization with extended stabilization...\n");
    if (!encoder_manager.init_all_encoders()) {
        g_debug_manager->error("Failed to initialize encoders!\n");
        return false;
    }

    g_debug_manager->info("All encoders initialized successfully!\n");
    return true;
}

// PIDコントローラの初期化関数
bool init_pid_controllers() {
    g_debug_manager->info("Initializing PID controllers...\n");
    g_debug_manager->info("Control period: %.1f ms (%.0f Hz)\n", CONTROL_PERIOD_MS, 1000.0 / CONTROL_PERIOD_MS);

    // 方向補正設定の表示
    g_debug_manager->info("Direction correction settings:\n");
    g_debug_manager->info("  Encoder R direction: %+.1f\n", ENCODER_R_DIRECTION);
    g_debug_manager->info("  Encoder P direction: %+.1f\n", ENCODER_P_DIRECTION);

    g_debug_manager->info("PID controllers initialized successfully!\n");

    // 制限値設定の表示
    g_debug_manager->info("\n=== Control Limits Configuration ===\n");
    g_debug_manager->info("R-Axis Limits:\n");
    g_debug_manager->info("  Position PID Output: ±%.1f rad/s, Integral: ±%.1f rad/s\n",
                          ControlLimits::R_Axis::MAX_VELOCITY, ControlLimits::R_Axis::INTEGRAL_VELOCITY);
    g_debug_manager->info("  Velocity I-P Output: ±%.1f Nm, Integral: ±%.1f Nm\n",
                          ControlLimits::R_Axis::MAX_TORQUE, ControlLimits::R_Axis::INTEGRAL_TORQUE);

    g_debug_manager->info("P-Axis Limits:\n");
    g_debug_manager->info("  Position PID Output: ±%.1f rad/s, Integral: ±%.1f rad/s\n",
                          ControlLimits::P_Axis::MAX_VELOCITY, ControlLimits::P_Axis::INTEGRAL_VELOCITY);
    g_debug_manager->info("  Velocity I-P Output: ±%.1f Nm, Integral: ±%.1f Nm\n",
                          ControlLimits::P_Axis::MAX_TORQUE, ControlLimits::P_Axis::INTEGRAL_TORQUE);

    g_debug_manager->info("FeedForward Gains:\n");
    g_debug_manager->info("  R-Velocity FF: %.1f, P-Velocity FF: %.1f\n",
                          R_VELOCITY_GAIN,
                          P_VELOCITY_GAIN);

    return true;
}

// Core0用軌道計算関数
bool calculate_trajectory_core0(float current_pos_R, float current_pos_P, float target_pos_R, float target_pos_P) {
    // Core0専用の軌道生成インスタンス
    trajectory_t trajectory_R_core0(
        0.15 * TrajectoryLimits::R_MAX_VELOCITY,
        0.95 * TrajectoryLimits::R_MAX_ACCELERATION,
        current_pos_R, target_pos_R);
    trajectory_t trajectory_P_core0(
        0.7 * TrajectoryLimits::P_MAX_VELOCITY,
        0.9 * TrajectoryLimits::P_MAX_ACCELERATION,
        current_pos_P, target_pos_P);

    // 軌道パラメータを計算
    trajectory_R_core0.calculate_trapezoidal_params();
    trajectory_P_core0.calculate_trapezoidal_params();

    // より長い軌道時間を取得
    float total_time_R = trajectory_R_core0.get_total_time();
    float total_time_P = trajectory_P_core0.get_total_time();
    float max_time = std::max(total_time_R, total_time_P);

    // 軌道点数を計算（制御周期ベース）
    int point_count = static_cast<int>(max_time / CONTROL_PERIOD_S) + 1;
    if (point_count > MAX_TRAJECTORY_POINTS) {
        g_debug_manager->error("Trajectory too long: %d points (max: %d)", point_count, MAX_TRAJECTORY_POINTS);
        return false;
    }

    // 軌道データを計算して配列に格納
    mutex_enter_blocking(&g_trajectory_mutex);
    g_trajectory_data.point_count = point_count;
    g_trajectory_data.current_index = 0;
    g_trajectory_data.active = false;
    g_trajectory_data.complete = false;
    g_trajectory_data.final_target_R = target_pos_R;  // 最終目標位置を保存
    g_trajectory_data.final_target_P = target_pos_P;
    g_trajectory_data.position_reached = false;

    for (int i = 0; i < point_count; i++) {
        float time = i * CONTROL_PERIOD_S;

        // R軸の軌道状態を計算
        float pos_R, vel_R, accel_R;
        trajectory_R_core0.get_trapezoidal_state(time, &pos_R, &vel_R, &accel_R);

        // P軸の軌道状態を計算
        float pos_P, vel_P, accel_P;
        trajectory_P_core0.get_trapezoidal_state(time, &pos_P, &vel_P, &accel_P);

        // 配列に格納
        g_trajectory_data.points[i].position_R = pos_R;
        g_trajectory_data.points[i].velocity_R = vel_R;
        g_trajectory_data.points[i].acceleration_R = accel_R;
        g_trajectory_data.points[i].position_P = pos_P;
        g_trajectory_data.points[i].velocity_P = vel_P;
        g_trajectory_data.points[i].acceleration_P = accel_P;
    }
    mutex_exit(&g_trajectory_mutex);

    g_debug_manager->debug("Trajectory calculated: %d points, max_time=%.2fs", point_count, max_time);
    g_debug_manager->debug("  R: %.3f → %.3f rad, P: %.3f → %.3f rad",
                           current_pos_R, target_pos_R, current_pos_P, target_pos_P);

    return true;
}

void init_hand() {
    // ポンプの設定
    gpio_init(PUMP_PIN);
    gpio_set_dir(PUMP_PIN, GPIO_OUT);
    gpio_init(SOLENOID_PIN);
    gpio_set_dir(SOLENOID_PIN, GPIO_OUT);

    sleep_ms(1000);  // GPIO初期化後の安定化待ち

    // Dynamixelの設定
    g_debug_manager->info("Initializing Dynamixels (Daisy Chain on UART0)...\n");
    init_crc();
    configure_uart(&UART0, BAUD_RATE);
    sleep_ms(100);
    write_statusReturnLevel(&UART0, DXL_ID1, 0x00);
    write_statusReturnLevel(&UART0, DXL_ID2, 0x00);
    sleep_ms(100);
    write_dxl_led(&UART0, DXL_ID1, true);
    write_dxl_led(&UART0, DXL_ID2, true);
    sleep_ms(1000);
    write_dxl_led(&UART0, DXL_ID1, false);
    write_dxl_led(&UART0, DXL_ID2, false);
    sleep_ms(100);
    write_torqueEnable(&UART0, DXL_ID1, false);
    write_torqueEnable(&UART0, DXL_ID2, false);
    sleep_ms(100);
    write_dxl_current_limit(&UART0, DXL_ID1, 100);  // ID=1, 電流制限=100mA
    write_dxl_current_limit(&UART0, DXL_ID2, 100);  // ID=2, 電流制限=100mA
    sleep_ms(100);
    write_operatingMode(&UART0, DXL_ID1, false);  // false : 位置制御, true : 拡張位置制御(マルチターン)
    write_operatingMode(&UART0, DXL_ID2, false);
    sleep_ms(1000);
    write_torqueEnable(&UART0, DXL_ID1, true);
    write_torqueEnable(&UART0, DXL_ID2, true);
    sleep_ms(500);
    control_position(&UART0, DXL_ID1, START_HAND_ANGLE);
    sleep_ms(500);
    control_position_multiturn(&UART0, DXL_ID2, START_UP_ANGLE);
    sleep_ms(1000);
    gpio_put(SOLENOID_PIN, 0);  // ソレノイドを吸着状態にする
    gpio_put(PUMP_PIN, 1);
    g_debug_manager->info("hand initialized\n");
}

// 　ハンドの動作実行
void hand_tick(hand_state_t* hand_state, bool* has_work, absolute_time_t* state_start_time) {
    uint32_t elapsed_ms = absolute_time_diff_us(*state_start_time, get_absolute_time()) / 1000;
    switch (*hand_state) {
        case HAND_IDLE:
            g_debug_manager->debug("hand requested\n");
            if (!*has_work) {
                *hand_state = HAND_LOWERING;
                *state_start_time = get_absolute_time();
                gpio_put(PUMP_PIN, 1);
                g_debug_manager->debug("Hand lowering...");
                control_position_multiturn(&UART0, DXL_ID2, DOWN_ANGLE);
            } else {
                *hand_state = HAND_RELEASE;
                *state_start_time = get_absolute_time();
                gpio_put(SOLENOID_PIN, 1);
            }
            break;

        case HAND_LOWERING:
            if (elapsed_ms >= 300) {
                *hand_state = HAND_SUCTION_WAIT;
                *state_start_time = get_absolute_time();
                g_debug_manager->debug("Hand suction wait...\n");
            }
            break;

        case HAND_SUCTION_WAIT:
            if (elapsed_ms >= 100) {
                *hand_state = HAND_RAISING;
                *state_start_time = get_absolute_time();
                control_position_multiturn(&UART0, DXL_ID2, UP_ANGLE);
                g_debug_manager->debug("Hand raising...\n");
            }
            break;

        case HAND_RAISING:
            if (elapsed_ms >= 200) {
                *has_work = true;
                control_position(&UART0, DXL_ID1, RELEASE_ANGLE);
                g_debug_manager->debug("Hand raised, work done.\n");
                *hand_state = HAND_WAITING;  // HAND_IDLE前に1秒待機
                *state_start_time = get_absolute_time();
            }
            break;

        case HAND_RELEASE:
            if (elapsed_ms >= 150) {
                *has_work = false;
                gpio_put(SOLENOID_PIN, 0);
                control_position(&UART0, DXL_ID1, GRAB_ANGLE);
                g_debug_manager->debug("Hand released\n");
                *hand_state = HAND_WAITING;  // HAND_IDLE前に1秒待機
                *state_start_time = get_absolute_time();
            }
            break;

        case HAND_WAITING:
            if (elapsed_ms >= 150) {
                *hand_state = HAND_IDLE;
            }
            break;
    }
}

// デバッグ用ユーティリティ関数: 軌道目標値を安全に取得する共通関数
void get_safe_trajectory_targets(float current_pos_R, float current_pos_P,
                                 float* traj_pos_R, float* traj_pos_P,
                                 float* traj_vel_R, float* traj_vel_P) {
    // mutex_enter_blocking(&g_trajectory_mutex); // 呼び出し元でミューテックス取得済み

    if (g_trajectory_data.active && g_trajectory_data.current_index < g_trajectory_data.point_count) {
        // 軌道実行中
        int idx = g_trajectory_data.current_index;
        *traj_pos_R = g_trajectory_data.points[idx].position_R;
        *traj_pos_P = g_trajectory_data.points[idx].position_P;
        *traj_vel_R = g_trajectory_data.points[idx].velocity_R;
        *traj_vel_P = g_trajectory_data.points[idx].velocity_P;
    } else if (g_trajectory_data.current_index >= g_trajectory_data.point_count &&
               g_trajectory_data.point_count > 0) {
        // 軌道データ終了後
        *traj_pos_R = g_trajectory_data.final_target_R;
        *traj_pos_P = g_trajectory_data.final_target_P;
        *traj_vel_R = 0.0;
        *traj_vel_P = 0.0;
    } else {
        // 軌道停止時
        *traj_pos_R = current_pos_R;
        *traj_pos_P = current_pos_P;
        *traj_vel_R = 0.0;
        *traj_vel_P = 0.0;
    }
}

// Core 1: 通信・制御担当
void core1_entry(void) {
    // CANの初期化（リトライ付き）
    while (!can.init(CAN_1000KBPS)) {
        // 初期化失敗時のLED点滅
        gpio_put(PICO_DEFAULT_LED_PIN, 1);
        sleep_ms(10);
        gpio_put(PICO_DEFAULT_LED_PIN, 0);
        sleep_ms(10);
    }
    // 初期化成功はCore0で表示済み
    float target_current[4] = {0.0, 0.0, 0.0, 0.0};  // モータ1~4の目標電流値(A)

    // 制御周期管理構造体の初期化
    control_timing_t control_timing;
    init_control_timing(&control_timing);

    // 制御開始時刻を記録
    absolute_time_t control_start_time = get_absolute_time();

    float disturbance_torque_R = 0.0f;                                                      // R軸の外乱トルク
    float control_torque_R = 0.0f;                                                          // R軸の制御トルク
    float target_torque_R = 0.0f;                                                           // R軸の目標トルク
    float error_position_R = 0.0f;                                                          // R軸の位置誤差
    float error_velocity_R = 0.0f;                                                          // R軸の速度誤差
    float acceleration_feedforward_R = 0.0f;                                                // R軸の加速度フィードフォワード
    disturbance_observer_t dob_R(R_EQ_INERTIA, R_VELOCITY_CUTOFF_FREQ, R_DOB_CUTOFF_FREQ);  // R軸の外乱オブザーバ

    float disturbance_torque_P = 0.0f;                                            // P軸の外乱トルク
    float control_torque_P = 0.0f;                                                // P軸の制御トルク
    float target_torque_P = 0.0f;                                                 // P軸の目標トルク
    float error_position_P = 0.0f;                                                // P軸の位置誤差
    float error_velocity_P = 0.0f;                                                // P軸の速度誤差
    float acceleration_feedforward_P = 0.0f;                                      // P軸の加速度フィードフォワード
    disturbance_observer_t dob_P(P_EQ_INERTIA, P_CUTOFF_FREQ, CONTROL_PERIOD_S);  // P軸の外乱オブザーバ

    // ループカウンタの初期化
    int loop_counter = 0;

    while (true) {
        // 制御周期開始処理
        control_timing_start(&control_timing, CONTROL_PERIOD_MS);

        // FIFOから軌道開始信号をチェック（ノンブロッキング）
        uint32_t trajectory_signal;
        if (multicore_fifo_pop_timeout_us(0, &trajectory_signal)) {
            if (trajectory_signal == TRAJECTORY_DATA_SIGNAL) {
                // 軌道データの実行を開始
                mutex_enter_blocking(&g_trajectory_mutex);
                g_trajectory_data.active = true;
                g_trajectory_data.current_index = 0;
                g_trajectory_data.complete = false;
                g_trajectory_data.position_reached = false;  // 位置到達フラグをリセット
                mutex_exit(&g_trajectory_mutex);
            }
        }

        // 経過時間を秒単位に変換
        float current_time_s = absolute_time_diff_us(control_start_time, control_timing.loop_start_time) / 1000000.0f;

        // --- エンコーダ読み取り処理 ---
        float motor_position_R = 0.0, motor_position_P = 0.0;
        float motor_velocity_R = 0.0, motor_velocity_P = 0.0;
        bool enc1_ok = encoder_manager.read_encoder(0);  // エンコーダ0 (R軸)
        bool enc2_ok = encoder_manager.read_encoder(1);  // エンコーダ1 (P軸)

        // エンコーダデータの取得
        float encoder_r_angle_deg = 0.0;
        int16_t encoder_p_turn_count = 0;
        float encoder_p_single_angle_deg = 0.0;
        float encoder_p_continuous_angle_rad = 0.0;

        if (enc1_ok) {
            motor_position_R = encoder_manager.get_encoder_angle_rad(0) * ENCODER_R_DIRECTION;
            motor_velocity_R = encoder_manager.get_encoder_angular_velocity_rad(0) * ENCODER_R_DIRECTION;
            encoder_r_angle_deg = encoder_manager.get_encoder_angle_deg(0);
        }

        if (enc2_ok) {
            // P軸はマルチターン対応エンコーダのため連続角度を使用
            motor_position_P = encoder_manager.get_encoder_continuous_angle_rad(1) * ENCODER_P_DIRECTION;
            motor_velocity_P = encoder_manager.get_encoder_angular_velocity_rad(1) * ENCODER_P_DIRECTION;

            // デバッグ用エンコーダ情報を取得
            encoder_p_turn_count = encoder_manager.get_encoder_turn_count(1);
            encoder_p_single_angle_deg = encoder_manager.get_encoder_angle_deg(1);
            encoder_p_continuous_angle_rad = encoder_manager.get_encoder_continuous_angle_rad(1);
        }

        // // --- モータフィードバック受信 ---
        // float motor_velocity_R = 0.0, motor_velocity_P = 0.0;
        // if (motor1.receive_feedback()) {
        //     // motor_position_R = motor1.get_continuous_angle() * MOTOR_R_DIRECTION; //  位置は外付けエンコーダの方を使う
        //     motor_velocity_R = motor1.get_angular_velocity();
        // }
        // if (motor2.receive_feedback()) {
        //     // motor_position_P = motor2.get_continuous_angle() * MOTOR_P_DIRECTION;
        //     motor_velocity_P = motor2.get_angular_velocity();
        // }

        // --- 共有データから目標値取得と状態更新 ---

        mutex_enter_blocking(&g_state_mutex);
        // 現在時刻を更新
        g_robot_state.current_time = current_time_s;

        // 現在状態を更新
        g_robot_state.current_position_R = motor_position_R;
        g_robot_state.current_position_P = motor_position_P;
        g_robot_state.current_velocity_R = motor_velocity_R;
        g_robot_state.current_velocity_P = motor_velocity_P;

        // エンコーダ詳細情報を更新
        g_robot_state.encoder_r_angle_deg = encoder_r_angle_deg;
        g_robot_state.encoder_p_turn_count = encoder_p_turn_count;
        g_robot_state.encoder_p_single_angle_deg = encoder_p_single_angle_deg;
        g_robot_state.encoder_p_continuous_angle_rad = encoder_p_continuous_angle_rad;
        g_robot_state.encoder_r_valid = enc1_ok;
        g_robot_state.encoder_p_valid = enc2_ok;

        mutex_exit(&g_state_mutex);

        // --- 軌道データベースの制御計算 ---
        float trajectory_target_pos_R = motor_position_R;  // デフォルトは現在位置
        float trajectory_target_pos_P = motor_position_P;
        float trajectory_target_vel_R = 0.0;
        float trajectory_target_vel_P = 0.0;
        float trajectory_target_accel_R = 0.0;
        float trajectory_target_accel_P = 0.0;

        // 軌道データから目標値を取得
        mutex_enter_blocking(&g_trajectory_mutex);
        bool trajectory_completed = false;
        if (g_trajectory_data.active) {
            if (g_trajectory_data.current_index < g_trajectory_data.point_count) {
                int idx = g_trajectory_data.current_index;
                trajectory_target_pos_R = g_trajectory_data.points[idx].position_R;
                trajectory_target_vel_R = g_trajectory_data.points[idx].velocity_R;
                trajectory_target_accel_R = g_trajectory_data.points[idx].acceleration_R;
                trajectory_target_pos_P = g_trajectory_data.points[idx].position_P;
                trajectory_target_vel_P = g_trajectory_data.points[idx].velocity_P;
                trajectory_target_accel_P = g_trajectory_data.points[idx].acceleration_P;

                // インデックスを進める
                g_trajectory_data.current_index++;

                // 軌道の時系列が完了した場合、位置ベースの完了判定に移行
            } else if (g_trajectory_data.current_index >= g_trajectory_data.point_count) {
                // 最終目標位置を設定し、位置到達判定モードに移行
                trajectory_target_pos_R = g_trajectory_data.final_target_R;
                trajectory_target_pos_P = g_trajectory_data.final_target_P;
                trajectory_target_vel_R = 0.0;
                trajectory_target_vel_P = 0.0;
                trajectory_target_accel_R = 0.0;
                trajectory_target_accel_P = 0.0;

                // 位置到達判定
                float position_error_R = std::abs(g_trajectory_data.final_target_R - motor_position_R);
                float position_error_P = std::abs(g_trajectory_data.final_target_P - motor_position_P);
                float velocity_magnitude_R = std::abs(motor_velocity_R);
                float velocity_magnitude_P = std::abs(motor_velocity_P);

                // 位置誤差と速度が両方とも許容範囲内の場合に完了とする
                if (position_error_R < TRAJECTORY_COMPLETION_TOLERANCE_R &&
                    position_error_P < TRAJECTORY_COMPLETION_TOLERANCE_P &&
                    velocity_magnitude_R < TRAJECTORY_COMPLETION_VELOCITY_THRESHOLD &&
                    velocity_magnitude_P < TRAJECTORY_COMPLETION_VELOCITY_THRESHOLD) {
                    g_trajectory_data.active = false;
                    g_trajectory_data.complete = true;
                    g_trajectory_data.position_reached = true;
                    trajectory_completed = true;
                }
            }
        } else if (!g_trajectory_data.active) {
            // 軌道停止時は現在位置を保持
            trajectory_target_pos_R = motor_position_R;
            trajectory_target_vel_R = 0.0;
            trajectory_target_accel_R = 0.0;
            trajectory_target_pos_P = motor_position_P;
            trajectory_target_vel_P = 0.0;
            trajectory_target_accel_P = 0.0;
        }
        mutex_exit(&g_trajectory_mutex);

        // 軌道完了信号の送信（mutex外で実行）
        if (trajectory_completed) {
            if (!multicore_fifo_push_timeout_us(TRAJECTORY_COMPLETE_SIGNAL, 0)) {
                // FIFO満杯の場合は次回再試行
            }
        }

        // --- 制御計算 ---
        // R軸の制御計算
        error_position_R = R_EQ_INERTIA * R_POSITION_GAIN * (trajectory_target_pos_R - motor_position_R);
        error_velocity_R = R_EQ_INERTIA * R_VELOCITY_GAIN * (trajectory_target_vel_R - motor_velocity_R);
        acceleration_feedforward_R = R_EQ_INERTIA * trajectory_target_accel_R;
        control_torque_R = error_position_R + error_velocity_R + disturbance_torque_R + acceleration_feedforward_R;  // 制御トルク計算
        target_torque_R = clampTorque(control_torque_R, ControlLimits::R_Axis::MAX_TORQUE);                          // 制御トルク制限
        control_torque_R = target_torque_R;                                                                          // 制御トルクを目標トルクに設定
        disturbance_torque_R = dob_R.update(control_torque_R, motor_velocity_R);                                     // 外乱トルクの更新

        // P軸の制御計算
        error_position_P = P_EQ_INERTIA * P_POSITION_GAIN * (trajectory_target_pos_P - motor_position_P);
        error_velocity_P = P_EQ_INERTIA * P_VELOCITY_GAIN * (trajectory_target_vel_P - motor_velocity_P);
        acceleration_feedforward_P = P_EQ_INERTIA * trajectory_target_accel_P;
        control_torque_P = error_position_P + error_velocity_P + disturbance_torque_P + acceleration_feedforward_P;
        target_torque_P = clampTorque(control_torque_P, ControlLimits::P_Axis::MAX_TORQUE);
        control_torque_P = target_torque_P;
        disturbance_torque_P = dob_P.update(control_torque_P, motor_velocity_P);  // 外乱トルクの更新

        // // トルクから電流への変換
        target_current[0] = target_torque_R / R_TORQUE_CONSTANT;  // Motor1 (R軸)
        target_current[1] = target_torque_P / P_TORQUE_CONSTANT;  // Motor2 (P軸)
        // target_current[0] = 0.0;                                  // Motor1 (R軸)
        // target_current[1] = 0.0;                                  // Motor2 (P軸)

        // --- 制御結果を共有データに保存 ---
        mutex_enter_blocking(&g_state_mutex);
        g_robot_state.target_torque_R = target_torque_R;
        g_robot_state.target_torque_P = target_torque_P;
        g_robot_state.target_current_R = target_current[0];
        g_robot_state.target_current_P = target_current[1];
        g_robot_state.timing_violation_count = control_timing.timing_violation_count;
        g_robot_state.led_status = control_timing.led_mode;
        mutex_exit(&g_state_mutex);

        // --- CAN送信処理 ---
        if (!send_all_motor_currents(&can, target_current)) {
            // CAN送信失敗時のみエラーカウンタを更新
            mutex_enter_blocking(&g_state_mutex);
            g_robot_state.can_error_count++;
            mutex_exit(&g_state_mutex);
        }

        // ループカウンタを更新し、指定回数に達したらCore0に同期信号を送信
        loop_counter++;
        if (loop_counter >= SYNC_EVERY_N_LOOPS) {
            loop_counter = 0;  // カウンタをリセット

            // FIFOに同期信号を送信（ノンブロッキング）
            if (!multicore_fifo_push_timeout_us(SYNC_SIGNAL, 0)) {
                // FIFO満杯の場合は何もしない（次回再試行）
                g_debug_manager->error("Core1: Failed to push sync signal to Core0 FIFO");
            }
        }

        // 制御周期終了処理
        control_timing_end(&control_timing, CONTROL_PERIOD_MS);
    }
}

// システム初期化関数
bool initialize_system() {
    stdio_init_all();  // UARTなど初期化
    gpio_init(SHUTDOWN_PIN);
    gpio_set_dir(SHUTDOWN_PIN, GPIO_OUT);
    gpio_put(SHUTDOWN_PIN, 0);  // HIGHにしておくとPicoが動かないのでLOWに設定
    sleep_ms(2000);             // 少し待機して安定化

    // デバッグマネージャの初期化
    g_debug_manager = new DebugManager(DebugLevel::ERROR, 0.1f);

    // 全SPIデバイスの初期化
    while (!init_all_spi_devices()) {
        g_debug_manager->error("SPI initialization failed, retrying...");
        sleep_ms(1000);
    }

    // エンコーダの初期化
    while (!init_encoders()) {
        g_debug_manager->error("Encoder initialization failed, retrying...");
        sleep_ms(1000);
    }

    // PIDコントローラの初期化
    while (!init_pid_controllers()) {
        g_debug_manager->error("PID controller initialization failed, retrying...");
        sleep_ms(1000);
    }

    // ハンドの初期化
    init_hand();

    sleep_ms(2000);  // シリアル接続待ち

    // LEDのGPIO初期化
    gpio_init(PICO_DEFAULT_LED_PIN);
    gpio_set_dir(PICO_DEFAULT_LED_PIN, GPIO_OUT);

    // ミューテックス初期化
    mutex_init(&g_state_mutex);
    mutex_init(&g_trajectory_mutex);

    // 共有変数初期化
    g_robot_state.motor_speed = 0;
    g_robot_state.sensor_value = 0;

    // 軌道データの初期化
    g_trajectory_data.point_count = 0;
    g_trajectory_data.current_index = 0;
    g_trajectory_data.active = false;
    g_trajectory_data.complete = false;
    g_trajectory_data.final_target_R = 0.0;
    g_trajectory_data.final_target_P = 0.0;
    g_trajectory_data.position_reached = false;

    // 制御初期値
    g_robot_state.current_position_R = 0.0;
    g_robot_state.current_position_P = 0.0;
    g_robot_state.current_velocity_R = 0.0;
    g_robot_state.current_velocity_P = 0.0;
    g_robot_state.target_velocity_R = 0.0;
    g_robot_state.target_velocity_P = 0.0;
    g_robot_state.target_torque_R = 0.0;
    g_robot_state.target_torque_P = 0.0;

    // エンコーダ詳細情報の初期化
    g_robot_state.encoder_p_turn_count = 0;
    g_robot_state.encoder_p_single_angle_deg = 0.0;
    g_robot_state.encoder_p_continuous_angle_rad = 0.0;
    g_robot_state.encoder_r_angle_deg = 0.0;
    g_robot_state.encoder_r_valid = false;
    g_robot_state.encoder_p_valid = false;

    // 現在時間の初期化
    g_robot_state.current_time = 0.0;

    // デバッグ情報の初期化
    g_robot_state.target_current_R = 0.0;
    g_robot_state.target_current_P = 0.0;
    g_robot_state.timing_violation_count = 0;
    g_robot_state.led_status = LED_OFF;
    g_robot_state.can_error_count = 0;

    return true;
}

int main(void) {
    // 初期化処理をまとめて呼び出す
    if (!initialize_system()) {
        // 初期化失敗時の処理（必要ならエラー表示や停止）
        return -1;
    }

    // Core1で実行する関数を起動
    multicore_launch_core1(core1_entry);

    // Core1の初期化完了を待つ
    sleep_ms(1000);
    g_debug_manager->info("MCP25625 Initialized successfully!");
    g_debug_manager->info("Starting control loop at %.1f ms (%.0f Hz)", CONTROL_PERIOD_MS, 1000.0 / CONTROL_PERIOD_MS);
    g_debug_manager->info("Core sync enabled: Core0 processes every %d Core1 loops (%.1f ms)", SYNC_EVERY_N_LOOPS, CONTROL_PERIOD_MS * SYNC_EVERY_N_LOOPS);

    // Core0メインループのカウンタ
    int core0_loop_count = 0;

    // 軌道状態管理
    enum trajectory_state_t {
        TRAJECTORY_IDLE,
        TRAJECTORY_EXECUTING,
        TRAJECTORY_HANDLING
    };
    trajectory_state_t traj_state = TRAJECTORY_IDLE;
    // 軌道シーケンス管理
    constexpr int WORK_NUM = 40;                // ワーク数
    trajectory_waypoint_t work_points[WORK_NUM] = {
        // 一番奥側ロボットから見て左から右へ
        // 1行目
        trajectory_waypoint_t(3.27f, -0.4703f / gear_radius_P, 0.0f),
        trajectory_waypoint_t(3.368f, -0.4036f / gear_radius_P, 0.0f),
        trajectory_waypoint_t(3.536f, -0.3141f / gear_radius_P, 0.0f),
        trajectory_waypoint_t(3.684f, -0.277f / gear_radius_P, 0.0f),
        trajectory_waypoint_t(3.932f, -0.2471f / gear_radius_P, 0.0f),
        trajectory_waypoint_t(4.112f, -0.2436f / gear_radius_P, 0.0f),
        trajectory_waypoint_t(4.365f, -0.2766f / gear_radius_P, 0.0f),
        trajectory_waypoint_t(4.519f, -0.3181f / gear_radius_P, 0.0f),
        trajectory_waypoint_t(4.715f, -0.3986f / gear_radius_P, 0.0f),
        trajectory_waypoint_t(4.817f, -0.4658f / gear_radius_P, 0.0f),
        // 2行目
        trajectory_waypoint_t(3.164f, -0.3986f / gear_radius_P, 0.0f),
        trajectory_waypoint_t(3.260f, -0.323f / gear_radius_P, 0.0f),
        trajectory_waypoint_t(3.442f, -0.2321f / gear_radius_P, 0.0f),
        trajectory_waypoint_t(3.598f, -0.1860f / gear_radius_P, 0.0f),
        trajectory_waypoint_t(3.897f, -0.1451f / gear_radius_P, 0.0f),
        trajectory_waypoint_t(4.113f, -0.1426f / gear_radius_P, 0.0f),
        trajectory_waypoint_t(4.420f, -0.1784f / gear_radius_P, 0.0f),
        trajectory_waypoint_t(4.602f, -0.2261f / gear_radius_P, 0.0f),
        trajectory_waypoint_t(4.806f, -0.3196f / gear_radius_P, 0.0f),
        trajectory_waypoint_t(4.913f, -0.3954f / gear_radius_P, 0.0f),
        // 3行目
        trajectory_waypoint_t(3.046f, -0.3424f / gear_radius_P, 0.0f),
        trajectory_waypoint_t(3.130f, -0.2619f / gear_radius_P, 0.0f),
        trajectory_waypoint_t(3.320f, -0.1520f / gear_radius_P, 0.0f),
        trajectory_waypoint_t(3.486f, -0.0924f / gear_radius_P, 0.0f),
        trajectory_waypoint_t(3.846f, -0.0441f / gear_radius_P, 0.0f),
        trajectory_waypoint_t(4.112f, -0.0438f / gear_radius_P, 0.0f),
        trajectory_waypoint_t(4.501f, -0.0880f / gear_radius_P, 0.0f),
        trajectory_waypoint_t(4.701f, -0.1516f / gear_radius_P, 0.0f),
        trajectory_waypoint_t(4.915f, -0.2591f / gear_radius_P, 0.0f),
        trajectory_waypoint_t(5.021f, -0.3384f / gear_radius_P, 0.0f),
        // 4行目（ロボットに一番近い行）
        trajectory_waypoint_t(2.899f, -0.2917f / gear_radius_P, 0.0f),
        trajectory_waypoint_t(2.979f, -0.2038f / gear_radius_P, 0.0f),
        trajectory_waypoint_t(3.140f, -0.0807f / gear_radius_P, 0.0f),
        trajectory_waypoint_t(3.319f, -0.0107f / gear_radius_P, 0.0f),
        trajectory_waypoint_t(3.766f, -0.0365f / gear_radius_P, 0.0f),  // 本当はP軸の値が＋
        trajectory_waypoint_t(4.132f, -0.0365f / gear_radius_P, 0.0f),  // 本当はP軸の値が＋
        trajectory_waypoint_t(4.620f, -0.0086f / gear_radius_P, 0.0f),
        trajectory_waypoint_t(4.849f, -0.0749f / gear_radius_P, 0.0f),
        trajectory_waypoint_t(5.067f, -0.1997f / gear_radius_P, 0.0f),
        trajectory_waypoint_t(5.151f, -0.2896f / gear_radius_P, 0.0f),
    };
    trajectory_waypoint_t shooting_points[WORK_NUM] = {
        trajectory_waypoint_t(2.380f, -0.5645f / gear_radius_P, 0.0f),
        trajectory_waypoint_t(2.380f, -0.5645f / gear_radius_P, 0.0f),
        trajectory_waypoint_t(2.380f, -0.5645f / gear_radius_P, 0.0f),
        trajectory_waypoint_t(2.380f, -0.5645f / gear_radius_P, 0.0f),
        trajectory_waypoint_t(2.380f, -0.5645f / gear_radius_P, 0.0f),
        trajectory_waypoint_t(2.380f, -0.5645f / gear_radius_P, 0.0f),
        trajectory_waypoint_t(2.380f, -0.5645f / gear_radius_P, 0.0f),
        trajectory_waypoint_t(2.380f, -0.5645f / gear_radius_P, 0.0f),
        trajectory_waypoint_t(2.380f, -0.5645f / gear_radius_P, 0.0f),
        trajectory_waypoint_t(2.380f, -0.5645f / gear_radius_P, 0.0f),

        trajectory_waypoint_t(2.380f, -0.5645f / gear_radius_P, 0.0f),
        trajectory_waypoint_t(2.380f, -0.5645f / gear_radius_P, 0.0f),
        trajectory_waypoint_t(2.380f, -0.5645f / gear_radius_P, 0.0f),
        trajectory_waypoint_t(2.380f, -0.5645f / gear_radius_P, 0.0f),
        trajectory_waypoint_t(2.380f, -0.5645f / gear_radius_P, 0.0f),
        trajectory_waypoint_t(2.380f, -0.5645f / gear_radius_P, 0.0f),
        trajectory_waypoint_t(2.380f, -0.5645f / gear_radius_P, 0.0f),
        trajectory_waypoint_t(2.380f, -0.5645f / gear_radius_P, 0.0f),
        trajectory_waypoint_t(2.380f, -0.5645f / gear_radius_P, 0.0f),
        trajectory_waypoint_t(2.380f, -0.5645f / gear_radius_P, 0.0f),

        trajectory_waypoint_t(2.380f, -0.5645f / gear_radius_P, 0.0f),
        trajectory_waypoint_t(2.380f, -0.5645f / gear_radius_P, 0.0f),
        trajectory_waypoint_t(2.380f, -0.5645f / gear_radius_P, 0.0f),
        trajectory_waypoint_t(2.380f, -0.5645f / gear_radius_P, 0.0f),
        trajectory_waypoint_t(2.380f, -0.5645f / gear_radius_P, 0.0f),
        trajectory_waypoint_t(2.380f, -0.5645f / gear_radius_P, 0.0f),
        trajectory_waypoint_t(2.380f, -0.5645f / gear_radius_P, 0.0f),
        trajectory_waypoint_t(2.380f, -0.5645f / gear_radius_P, 0.0f),
        trajectory_waypoint_t(2.380f, -0.5645f / gear_radius_P, 0.0f),
        trajectory_waypoint_t(2.380f, -0.5645f / gear_radius_P, 0.0f),

        trajectory_waypoint_t(2.380f, -0.5645f / gear_radius_P, 0.0f),
        trajectory_waypoint_t(2.380f, -0.5645f / gear_radius_P, 0.0f),
        trajectory_waypoint_t(2.380f, -0.5645f / gear_radius_P, 0.0f),
        trajectory_waypoint_t(2.380f, -0.5645f / gear_radius_P, 0.0f),
        trajectory_waypoint_t(2.380f, -0.5645f / gear_radius_P, 0.0f),
        trajectory_waypoint_t(2.380f, -0.5645f / gear_radius_P, 0.0f),
        trajectory_waypoint_t(2.380f, -0.5645f / gear_radius_P, 0.0f),
        trajectory_waypoint_t(2.380f, -0.5645f / gear_radius_P, 0.0f),
        trajectory_waypoint_t(2.380f, -0.5645f / gear_radius_P, 0.0f),
        trajectory_waypoint_t(2.380f, -0.5645f / gear_radius_P, 0.0f),
    };
    TrajectorySequenceManager* seq_manager = new TrajectorySequenceManager(g_debug_manager);
    trajectory_waypoint_t all_waypoints[2 * WORK_NUM];
    for (int i = 0; i < WORK_NUM; ++i) {
        all_waypoints[2 * i] = work_points[i];
        all_waypoints[2 * i + 1] = shooting_points[i];
    }
    seq_manager->setup_sequence(all_waypoints, 2 * WORK_NUM);

    // ハンド状態管理用ローカル変数
    hand_state_t hand_state = HAND_IDLE;
    bool has_work = false;
    absolute_time_t hand_timer = get_absolute_time();

    while (1) {
        // FIFOから同期信号を待機（ブロッキング）
        uint32_t signal = multicore_fifo_pop_blocking();

        // 同期信号を受信したら処理を実行
        if (signal == SYNC_SIGNAL) {
            core0_loop_count++;

            // 軌道状態機械による処理
            switch (traj_state) {
                case TRAJECTORY_IDLE: {
                    // シーケンスがアクティブなら次の軌道を設定
                    if (seq_manager->is_sequence_active()) {
                        float target_R, target_P;
                        if (seq_manager->get_next_waypoint(target_R, target_P)) {
                            float current_pos_R, current_pos_P;
                            mutex_enter_blocking(&g_state_mutex);
                            current_pos_R = g_robot_state.current_position_R;
                            current_pos_P = g_robot_state.current_position_P;
                            mutex_exit(&g_state_mutex);

                            if (calculate_trajectory_core0(current_pos_R, current_pos_P, target_R, target_P)) {
                                if (multicore_fifo_push_timeout_us(TRAJECTORY_DATA_SIGNAL, 0)) {
                                    traj_state = TRAJECTORY_EXECUTING;
                                    g_debug_manager->debug("Moving to waypoint: R=%.3f rad, P=%.1f mm",
                                                           target_R, target_P * gear_radius_P * 1000.0);
                                }
                            } else {
                                g_debug_manager->error("Failed to calculate trajectory to next waypoint");
                            }
                        } else {
                            g_debug_manager->info("All waypoints completed, sequence finished");
                            traj_state = TRAJECTORY_IDLE;
                        }
                    }
                    break;
                }

                case TRAJECTORY_EXECUTING:
                    // 軌道実行中は何もしない（完了信号待ち）
                    break;

                case TRAJECTORY_HANDLING:
                    // ハンド動作中
                    hand_tick(&hand_state, &has_work, &hand_timer);
                    if (hand_state == HAND_IDLE) {
                        // ハンド動作完了 → 次の軌道へ
                        if (seq_manager->is_sequence_active()) {
                            float target_R, target_P;
                            if (seq_manager->get_next_waypoint(target_R, target_P)) {
                                float current_pos_R, current_pos_P;
                                mutex_enter_blocking(&g_state_mutex);
                                current_pos_R = g_robot_state.current_position_R;
                                current_pos_P = g_robot_state.current_position_P;
                                mutex_exit(&g_state_mutex);

                                if (calculate_trajectory_core0(current_pos_R, current_pos_P, target_R, target_P)) {
                                    if (multicore_fifo_push_timeout_us(TRAJECTORY_DATA_SIGNAL, 0)) {
                                        traj_state = TRAJECTORY_EXECUTING;
                                        g_debug_manager->debug("Moving to waypoint: R=%.3f rad, P=%.1f mm",
                                                               target_R, target_P * gear_radius_P * 1000.0);
                                    }
                                } else {
                                    g_debug_manager->error("Failed to calculate trajectory to next waypoint");
                                }
                            } else {
                                g_debug_manager->info("All waypoints completed, sequence finished");
                                traj_state = TRAJECTORY_IDLE;
                            }
                        } else {
                            traj_state = TRAJECTORY_IDLE;
                        }
                    }
                    break;
            }
        } else if (signal == TRAJECTORY_COMPLETE_SIGNAL) {
            // 軌道完了信号を受信
            if (traj_state == TRAJECTORY_EXECUTING) {
                g_debug_manager->debug("Trajectory completed, starting hand operation");
                seq_manager->advance_to_next_waypoint();
                hand_state = HAND_IDLE;  // hand_tick()で自動的に開始
                traj_state = TRAJECTORY_HANDLING;
            }
        }

        // 通常の状態監視とデバッグ出力（同期信号受信時のみ）
        if (signal == SYNC_SIGNAL) {
            // 現在時刻を再取得
            float current_main_time = 0.0;
            mutex_enter_blocking(&g_state_mutex);
            current_main_time = g_robot_state.current_time;
            mutex_exit(&g_state_mutex);

            // 状態を取得してデバッグ出力（排他制御あり）
            mutex_enter_blocking(&g_state_mutex);
            // デバッグ用に現在状態も取得
            float current_pos_R = g_robot_state.current_position_R;
            float current_pos_P = g_robot_state.current_position_P;
            float current_vel_R = g_robot_state.current_velocity_R;
            float current_vel_P = g_robot_state.current_velocity_P;
            float target_vel_R = g_robot_state.target_velocity_R;
            float target_vel_P = g_robot_state.target_velocity_P;
            float target_torque_R = g_robot_state.target_torque_R;
            float target_torque_P = g_robot_state.target_torque_P;
            float target_cur_R = g_robot_state.target_current_R;
            float target_cur_P = g_robot_state.target_current_P;

            // 台形プロファイル制御情報
            float traj_target_pos_R, traj_target_pos_P;
            float traj_target_vel_R, traj_target_vel_P;
            get_safe_trajectory_targets(current_pos_R, current_pos_P,
                                        &traj_target_pos_R, &traj_target_pos_P,
                                        &traj_target_vel_R, &traj_target_vel_P);
            bool traj_active_R = g_trajectory_data.active;
            bool traj_active_P = g_trajectory_data.active;

            // 最終目標位置（Core0→Core1）
            float final_target_pos_R = g_trajectory_data.final_target_R;
            float final_target_pos_P = g_trajectory_data.final_target_P;

            int timing_violations = g_robot_state.timing_violation_count;
            led_mode_t led_status = g_robot_state.led_status;
            int can_errors = g_robot_state.can_error_count;

            // エンコーダ詳細情報を共有変数から取得
            int16_t p_turn_count = g_robot_state.encoder_p_turn_count;
            float p_single_angle = g_robot_state.encoder_p_single_angle_deg;
            float r_angle_deg = g_robot_state.encoder_r_angle_deg;
            bool encoder_r_valid = g_robot_state.encoder_r_valid;
            bool encoder_p_valid = g_robot_state.encoder_p_valid;
            mutex_exit(&g_state_mutex);

            // 軌道状態変化の検出
            g_debug_manager->check_trajectory_state_changes(traj_active_R, traj_active_P,
                                                            current_pos_R, current_pos_P,
                                                            final_target_pos_R, final_target_pos_P,
                                                            gear_radius_P);

            // 軌道制限値の表示（1回のみ）
            g_debug_manager->print_trajectory_limits(TrajectoryLimits::R_MAX_VELOCITY, TrajectoryLimits::R_MAX_ACCELERATION,
                                                     TrajectoryLimits::P_MAX_VELOCITY, TrajectoryLimits::P_MAX_ACCELERATION,
                                                     gear_radius_P);

            // 異常値検出
            g_debug_manager->check_abnormal_values(traj_target_pos_P, gear_radius_P);

            // 定期ステータス出力（同期信号に基づく周期で）
            if (g_debug_manager->should_output_status(current_main_time)) {
                // Core0同期回数情報
                g_debug_manager->debug("Core0 sync count: %d (every %d Core1 loops)", core0_loop_count, SYNC_EVERY_N_LOOPS);

                // 軌道完了状況の詳細情報を取得
                float trajectory_final_target_R = 0.0, trajectory_final_target_P = 0.0;
                bool trajectory_position_reached = false;
                int trajectory_current_index = 0, trajectory_point_count = 0;

                mutex_enter_blocking(&g_trajectory_mutex);
                trajectory_final_target_R = g_trajectory_data.final_target_R;
                trajectory_final_target_P = g_trajectory_data.final_target_P;
                trajectory_position_reached = g_trajectory_data.position_reached;
                trajectory_current_index = g_trajectory_data.current_index;
                trajectory_point_count = g_trajectory_data.point_count;
                mutex_exit(&g_trajectory_mutex);

                // 軌道進行状況の出力（debug_managerに委譲）
                g_debug_manager->print_trajectory_progress(current_pos_R, current_pos_P,
                                                           trajectory_final_target_R, trajectory_final_target_P,
                                                           trajectory_position_reached,
                                                           trajectory_current_index, trajectory_point_count,
                                                           gear_radius_P);  // 軌道デバッグ情報構造体の作成
                TrajectoryDebugInfo r_info = {
                    .final_target_pos = final_target_pos_R,
                    .trajectory_target_pos = traj_target_pos_R,
                    .trajectory_target_vel = traj_target_vel_R,
                    .current_pos = current_pos_R,
                    .current_vel = current_vel_R,
                    .final_target_vel = target_vel_R,
                    .trajectory_active = traj_active_R,
                    .gear_radius = 1.0f,  // R軸はrad単位なのでギア半径は使わない
                    .unit_name = "rad",
                    .axis_name = "R"};

                TrajectoryDebugInfo p_info = {
                    .final_target_pos = final_target_pos_P,
                    .trajectory_target_pos = traj_target_pos_P,
                    .trajectory_target_vel = traj_target_vel_P,
                    .current_pos = current_pos_P,
                    .current_vel = current_vel_P,
                    .final_target_vel = target_vel_P,
                    .trajectory_active = traj_active_P,
                    .gear_radius = gear_radius_P,
                    .unit_name = "rad",
                    .axis_name = "P"};

                // システム状態デバッグ情報構造体の作成
                SystemDebugInfo sys_info = {
                    .timing_violations = timing_violations,
                    .can_errors = can_errors,
                    .led_status = led_status,
                    .encoder_r_valid = encoder_r_valid,
                    .encoder_p_valid = encoder_p_valid,
                    .target_torque_R = target_torque_R,
                    .target_torque_P = target_torque_P,
                    .target_current_R = target_cur_R,
                    .target_current_P = target_cur_P,
                    .encoder_p_turn_count = p_turn_count,
                    .encoder_p_single_angle_deg = p_single_angle,
                    .encoder_r_angle_deg = r_angle_deg};

                // デバッグ情報出力
                g_debug_manager->print_trajectory_status(r_info, p_info);
                g_debug_manager->print_system_status(sys_info);
            }
        }
    }

    // gpio_put(SOLENOID_PIN1, 0);  // ソレノイドを非吸着状態にする
    gpio_put(PUMP_PIN, 0);  // ポンプを停止
    return 0;
}<|MERGE_RESOLUTION|>--- conflicted
+++ resolved
@@ -26,9 +26,9 @@
 constexpr float TRAJECTORY_COMPLETION_TOLERANCE_R = 0.01;         // R軸完了判定許容誤差 [rad]
 constexpr float TRAJECTORY_COMPLETION_TOLERANCE_P = 0.1;          // P軸完了判定許容誤差 [rad]
 constexpr float TRAJECTORY_COMPLETION_VELOCITY_THRESHOLD = 0.05;  // 完了判定時の速度閾値 [rad/s]
-constexpr float TRAJECTORY_COMPLETION_TOLERANCE_R = 0.1;         // R軸完了判定許容誤差 [rad] (約0.6度)
-constexpr float TRAJECTORY_COMPLETION_TOLERANCE_P = 0.1;         // P軸完了判定許容誤差 [rad] (約12.5μm相当)
-constexpr float TRAJECTORY_COMPLETION_VELOCITY_THRESHOLD = 0.1;  // 完了判定時の速度閾値 [rad/s]
+constexpr float TRAJECTORY_COMPLETION_TOLERANCE_R = 0.1;          // R軸完了判定許容誤差 [rad] (約0.6度)
+constexpr float TRAJECTORY_COMPLETION_TOLERANCE_P = 0.1;          // P軸完了判定許容誤差 [rad] (約12.5μm相当)
+constexpr float TRAJECTORY_COMPLETION_VELOCITY_THRESHOLD = 0.1;   // 完了判定時の速度閾値 [rad/s]
 
 // 軌道データ配列設定
 constexpr int MAX_TRAJECTORY_POINTS = 10000;        // 最大軌道点数
@@ -129,7 +129,6 @@
 robomaster_motor_t motor1(&can, 1, gear_ratio_R);  // motor_id=1
 robomaster_motor_t motor2(&can, 2, gear_ratio_P);  // motor_id=2
 
-<<<<<<< HEAD
 // PIDコントローラ（モータ1: 回転軸、モータ2: 直動軸）
 // 位置PID制御器（位置[rad] → 目標速度[rad/s]）
 constexpr float R_POSITION_KP = 1.25;  // R軸位置PIDの比例ゲイン
@@ -143,8 +142,6 @@
 constexpr float R_VELOCITY_CUTOFF_FREQ = 50.0f;  // R軸 角速度のカットオフ周波数 [rad/s]
 constexpr float P_VELOCITY_CUTOFF_FREQ = 50.0f;  // P軸 角速度のカットオフ周波数 [rad/s]
 
-=======
->>>>>>> fd7db747
 // 外乱オブザーバのパラメータ
 constexpr float R_DOB_CUTOFF_FREQ = 6.0f;                                         // R軸 外乱オブザーバのカットオフ周波数 [rad/s]
 constexpr float sqrtf_R_POSITION_GAIN = 7.0f;                                     // R軸 外乱オブザーバの位置ゲインの平方根
@@ -907,7 +904,7 @@
     };
     trajectory_state_t traj_state = TRAJECTORY_IDLE;
     // 軌道シーケンス管理
-    constexpr int WORK_NUM = 40;                // ワーク数
+    constexpr int WORK_NUM = 40;  // ワーク数
     trajectory_waypoint_t work_points[WORK_NUM] = {
         // 一番奥側ロボットから見て左から右へ
         // 1行目
