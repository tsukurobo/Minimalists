#include "config.hpp"
#include "dynamixel.hpp"
#include "servo.hpp"
#include "trajectory.hpp"
#include "trajectory_sequence_manager.hpp"

namespace Mc = MicrocontrollerConfig;
namespace Mech = MechanismConfig;
namespace Traj = TrajectoryConfig;
namespace Ctrl = ControlConfig;
namespace Hand = HandConfig;
namespace Dist = DisturbanceConfig;

// CAN IC用SPI設定
const spi_config_t SPI1_CONFIG = {
    .spi_port = spi1,       // SPI1を使用
    .baudrate = 1'875'000,  // エンコーダ規定値 2MHz 整数分数でベスト:1.875MHz
    .pin_miso = SPI1::MISO_PIN,
    .pin_cs = {SPI1::MCP25625::CS_PIN, SPI1::Encoder::R_PIN, SPI1::Encoder::P_PIN},  // CSピン3つ（CAN、回転エンコーダ、直動エンコーダ）
    .num_cs_pins = 3,                                                                // CSピン数
    .pin_sck = SPI1::SCK_PIN,
    .pin_mosi = SPI1::MOSI_PIN,
    .pin_rst = -1  // MCP25625用リセットピン
};

// 妨害展開レベル (0: 1段階目, 1: 2段階目)
volatile int g_disturbance_level = 0;

// MCP25625オブジェクトを作成（CAN SPI設定を使用）
mcp25625_t can(SPI1_CONFIG.spi_port, SPI1_CONFIG.pin_cs[0], SPI1_CONFIG.pin_rst);

// AMT223-V エンコーダマネージャを作成
AMT223V_Manager encoder_manager(SPI1_CONFIG.spi_port, SPI1_CONFIG.pin_miso, SPI1_CONFIG.pin_sck, SPI1_CONFIG.pin_mosi);

// RoboMasterモータオブジェクト
robomaster_motor_t motor1(&can, 1, Mech::gear_ratio_R);  // motor_id=1
robomaster_motor_t motor2(&can, 2, Mech::gear_ratio_P);  // motor_id=2

Servo shooting_servo(ShootingConfig::SERVO_PIN);

float clampTorque(float torque, float max_torque) {
    if (torque > max_torque) {
        return max_torque;
    } else if (torque < -max_torque) {
        return -max_torque;
    }
    return torque;
}

// 共有データ構造体
typedef struct
{
    int motor_speed;
    int sensor_value;

    // 制御状態
    float current_position_R;  // R軸現在位置 [rad]
    float current_position_P;  // P軸現在位置 [rad]
    float current_velocity_R;  // R軸現在速度 [rad/s]
    float current_velocity_P;  // P軸現在速度 [rad/s]

    // 制御出力
    float target_velocity_R;  // R軸目標速度 [rad/s]（位置PIDの出力）
    float target_velocity_P;  // P軸目標速度 [rad/s]（位置PIDの出力）
    float target_torque_R;    // R軸目標トルク [Nm]（速度I-Pの出力）
    float target_torque_P;    // P軸目標トルク [Nm]（速度I-Pの出力）

    // エンコーダ詳細情報（Core1→Core0）
    int16_t encoder_p_turn_count;          // P軸エンコーダ回転回数
    float encoder_p_single_angle_deg;      // P軸エンコーダ単回転角度[deg]
    float encoder_p_continuous_angle_rad;  // P軸エンコーダ連続角度[rad]
    float encoder_r_angle_deg;             // R軸エンコーダ角度[deg]
    bool encoder_r_valid;                  // R軸エンコーダデータ有効性
    bool encoder_p_valid;                  // P軸エンコーダデータ有効性

    // デバッグ・制御タイミング情報
    float target_current_R;      // R軸目標電流 [A]
    float target_current_P;      // P軸目標電流 [A]
    int timing_violation_count;  // 制御周期違反回数
    led_mode_t led_status;       // LED状態
    int can_error_count;         // CAN送信エラー回数

    float current_time;  // 現在時刻 [s]
} robot_state_t;

// 共有状態とミューテックス
static robot_state_t g_robot_state;
static mutex_t g_state_mutex;

// 軌道データとミューテックス
static trajectory_data_t g_trajectory_data;
static mutex_t g_trajectory_mutex;

// グローバルデバッグマネージャ
static DebugManager* g_debug_manager = nullptr;

// SPI初期化関数
bool init_spi(const spi_config_t* config) {
    // SPIの初期化
    spi_init(config->spi_port, config->baudrate);
    gpio_set_function(config->pin_miso, GPIO_FUNC_SPI);
    gpio_set_function(config->pin_sck, GPIO_FUNC_SPI);
    gpio_set_function(config->pin_mosi, GPIO_FUNC_SPI);

    // 複数のCSピンを設定
    for (int i = 0; i < config->num_cs_pins; i++) {
        gpio_init(config->pin_cs[i]);
        gpio_set_dir(config->pin_cs[i], GPIO_OUT);
        gpio_put(config->pin_cs[i], 1);  // CS初期状態はHIGH
        g_debug_manager->info("CS%d pin %d initialized\n", i, config->pin_cs[i]);
    }

    // リセットピンがある場合の設定
    if (config->pin_rst >= 0) {
        gpio_init(config->pin_rst);
        gpio_set_dir(config->pin_rst, GPIO_OUT);
        gpio_put(config->pin_rst, 1);  // リセット解除
        g_debug_manager->info("Reset pin %d initialized\n", config->pin_rst);
    }

    return true;
}

// 複数のSPIデバイスを初期化する関数
bool init_all_spi_devices() {
    // CAN IC用SPI初期化
    if (!init_spi(&SPI1_CONFIG)) {
        g_debug_manager->error("Failed to initialize CAN SPI!\n");
        return false;
    }
    g_debug_manager->info("CAN SPI initialized successfully!\n");

    return true;
}

// エンコーダの初期化関数
bool init_encoders() {
    static int encoder1_index = -1;  // R軸エンコーダのインデックス
    static int encoder2_index = -1;  // P軸エンコーダのインデックス

    // エンコーダが未登録の場合のみ追加
    if (encoder_manager.get_current_encoder_count() == 0) {
        g_debug_manager->info("Adding encoders to manager...\n");
        // エンコーダを追加
        encoder1_index = encoder_manager.add_encoder(SPI1_CONFIG.pin_cs[1], Ctrl::R_VELOCITY_CUTOFF_FREQ, false);  // CS pin 7 (R軸: 単回転)
        encoder2_index = encoder_manager.add_encoder(SPI1_CONFIG.pin_cs[2], Ctrl::P_VELOCITY_CUTOFF_FREQ, true);   // CS pin 6 (P軸: マルチターン対応)

        if (encoder1_index < 0 || encoder2_index < 0) {
            g_debug_manager->error("Failed to add encoders!\n");
            return false;
        }
        g_debug_manager->info("Encoders added successfully: R=%d, P=%d\n", encoder1_index, encoder2_index);
    }

    // 全エンコーダ初期化（安定化時間を含む）
    g_debug_manager->info("Starting encoder initialization with extended stabilization...\n");
    if (!encoder_manager.init_all_encoders()) {
        g_debug_manager->error("Failed to initialize encoders!\n");
        return false;
    }

    g_debug_manager->info("All encoders initialized successfully!\n");
    return true;
}

// Core0用軌道計算関数
bool calculate_trajectory_core0(
    const float current_position[2],
    const float target_position[2],
    const float intermediate_pos1[2],
    const float intermediate_pos2[2]) {
    // 中継点の有無を判定
    bool has_inter1 = !std::isnan(intermediate_pos1[0]) && !std::isnan(intermediate_pos1[1]);
    bool has_inter2 = !std::isnan(intermediate_pos2[0]) && !std::isnan(intermediate_pos2[1]);

    // 軌道計算用入力構造体
    // まずはR軸のみ軌道を計算
    trajectory_t trajectory_R_core0(Traj::R_MAX_VELOCITY, Traj::R_ACCEL, Traj::R_DECEL, Traj::R_S_CURVE_RATIO, current_position[0], target_position[0]);
    trajectory_t trajectory_P_core0(Traj::P_MAX_VELOCITY, Traj::P_ACCEL, Traj::P_DECEL, Traj::P_S_CURVE_RATIO, current_position[1], target_position[1]);
    if (has_inter1) {
        // 中継点1が設定されている場合、P軸のみ中継点1までの軌道を計算
        trajectory_P_core0.set_end_pos(intermediate_pos1[1]);
    }
    trajectory_R_core0.calculate_s_curve_trajectory_params();
    trajectory_P_core0.calculate_s_curve_trajectory_params();
    // 軌道点数計算
    float total_time_R = trajectory_R_core0.get_total_time();  // R軸の総移動時間[s]
    float total_time_P = trajectory_P_core0.get_total_time();  // P軸の総移動時間[s]
    float total_time = std::max(total_time_R, total_time_P);   // R軸とP軸のうち長い方の時間を使用
    int point_count = static_cast<int>(total_time / Traj::TRAJECTORY_CONTROL_PERIOD) + 1;
    if (point_count > Traj::MAX_TRAJECTORY_POINTS) {
        g_debug_manager->error("Calculated trajectory points %d exceed maximum limit!\n", point_count);
        return false;
    }

    // 軌道点の配列を確保
    static trajectory_point_t trajectory_points[Traj::MAX_TRAJECTORY_POINTS];
    bool overflow = false;

    // 進行方向判定
    bool is_forward_R = current_position[0] < target_position[0];
    // bool is_forward_P = current_position[1] < target_position[1];

    // 中継点計算のためにまずはR軸だけを計算
    for (int i = 0; i < point_count; i++) {
        float time = i * Traj::TRAJECTORY_CONTROL_PERIOD;
        float pos_R, vel_R, acc_R;
        float pos_P, vel_P, acc_P;

        // R軸の状態計算
        if (time <= total_time_R) {
            trajectory_R_core0.get_s_curve_state(time, pos_R, vel_R, acc_R);
        } else {
            pos_R = target_position[0];
            vel_R = 0.0f;
            acc_R = 0.0f;
        }

        // P軸の状態計算
        if (time <= total_time_P) {
            trajectory_P_core0.get_s_curve_state(time, pos_P, vel_P, acc_P);
        } else {
            pos_P = target_position[1];
            vel_P = 0.0f;
            acc_P = 0.0f;
        }
        // 中継点を超えたら次の軌道を計算
        if (has_inter1) {
            if ((is_forward_R && pos_R >= intermediate_pos1[0]) ||
                (!is_forward_R && pos_R <= intermediate_pos1[0])) {
                // 中継点1を超えたら中継点2までの軌道を計算
                trajectory_P_core0.set_start_pos(intermediate_pos1[1]);
                if (has_inter2)
                    trajectory_P_core0.set_end_pos(intermediate_pos2[1]);
                else
                    trajectory_P_core0.set_end_pos(target_position[1]);
                trajectory_P_core0.calculate_s_curve_trajectory_params();
                has_inter1 = false;  // 中継点1は処理済み
            }
        } else if (has_inter2) {
            if ((is_forward_R && pos_R >= intermediate_pos2[0]) ||
                (!is_forward_R && pos_R <= intermediate_pos2[0])) {
                // 中継点2を超えたら目標位置までの軌道を計算
                trajectory_P_core0.set_start_pos(intermediate_pos2[1]);
                trajectory_P_core0.set_end_pos(target_position[1]);
                trajectory_P_core0.calculate_s_curve_trajectory_params();
                has_inter2 = false;  // 中継点2は処理済み
            }
        }

        // 軌道点を保存
        trajectory_points[i] = {pos_R, vel_R, acc_R, pos_P, vel_P, acc_P};
    }

    if (!overflow) {
        // 軌道データを計算して配列に格納
        mutex_enter_blocking(&g_trajectory_mutex);
        g_trajectory_data.point_count = point_count;
        g_trajectory_data.current_index = 0;
        g_trajectory_data.active = false;
        g_trajectory_data.complete = false;
        g_trajectory_data.final_target_R = target_position[0];  // 最終目標位置を保存
        g_trajectory_data.final_target_P = target_position[1];
        g_trajectory_data.position_reached = false;
        memcpy(g_trajectory_data.points, trajectory_points, sizeof(trajectory_point_t) * point_count);
        mutex_exit(&g_trajectory_mutex);
    } else {
        g_debug_manager->error("Trajectory overflow: %d points exceeded maximum of %d\n", point_count, Traj::MAX_TRAJECTORY_POINTS);
        return false;
    }

    g_debug_manager->debug("Trajectory calculated: %d points, max_time=%.2fs", point_count, point_count * Mc::CONTROL_PERIOD_S);
    g_debug_manager->debug("  R: %.3f → %.3f rad, P: %.3f → %.3f rad",
                           current_position[0], target_position[0], current_position[1], target_position[1]);

    return true;
}

void init_hand_dist() {
    // ポンプの設定
    gpio_init(Hand::PUMP_PIN);
    gpio_set_dir(Hand::PUMP_PIN, GPIO_OUT);
    gpio_init(Hand::SOLENOID_PIN);
    gpio_set_dir(Hand::SOLENOID_PIN, GPIO_OUT);

    sleep_ms(1000);  // GPIO初期化後の安定化待ち

    // Dynamixelの設定
    g_debug_manager->info("Initializing Dynamixels (Daisy Chain on UART1)...\n");
    init_crc();
    configure_uart(&UART1, BAUD_RATE);
    sleep_ms(100);
    write_statusReturnLevel(&UART1, Hand::DXL_ID1, 0x00);
    write_statusReturnLevel(&UART1, Hand::DXL_ID2, 0x00);
    write_statusReturnLevel(&UART1, Dist::DXL_ID_LEFT, 0x00);
    write_statusReturnLevel(&UART1, Dist::DXL_ID_RIGHT, 0x00);
    sleep_ms(100);
    write_dxl_led(&UART1, Hand::DXL_ID1, true);
    write_dxl_led(&UART1, Hand::DXL_ID2, true);
    write_dxl_led(&UART1, Dist::DXL_ID_LEFT, true);
    write_dxl_led(&UART1, Dist::DXL_ID_RIGHT, true);
    sleep_ms(1000);
    write_dxl_led(&UART1, Hand::DXL_ID1, false);
    write_dxl_led(&UART1, Hand::DXL_ID2, false);
    write_dxl_led(&UART1, Dist::DXL_ID_LEFT, false);
    write_dxl_led(&UART1, Dist::DXL_ID_RIGHT, false);
    sleep_ms(100);
    write_torqueEnable(&UART1, Hand::DXL_ID1, false);
    write_torqueEnable(&UART1, Hand::DXL_ID2, false);
    write_torqueEnable(&UART1, Dist::DXL_ID_LEFT, false);
    write_torqueEnable(&UART1, Dist::DXL_ID_RIGHT, false);
    sleep_ms(100);
    write_dxl_current_limit(&UART1, Hand::DXL_ID1, Hand::HAND_CURRENT_LIMIT);
    write_dxl_current_limit(&UART1, Hand::DXL_ID2, Hand::LIFT_CURRENT_LIMIT);
    write_dxl_current_limit(&UART1, Dist::DXL_ID_LEFT, Dist::DISTURBANCE_CURRENT_LIMIT);
    write_dxl_current_limit(&UART1, Dist::DXL_ID_RIGHT, Dist::DISTURBANCE_CURRENT_LIMIT);
    sleep_ms(100);
    write_operatingMode(&UART1, Hand::DXL_ID1, false);  // false : 位置制御, true : 拡張位置制御(マルチターン)
    write_operatingMode(&UART1, Hand::DXL_ID2, false);
    write_operatingMode(&UART1, Dist::DXL_ID_LEFT, false);
    write_operatingMode(&UART1, Dist::DXL_ID_RIGHT, false);
    sleep_ms(1000);
    write_torqueEnable(&UART1, Hand::DXL_ID1, true);
    write_torqueEnable(&UART1, Hand::DXL_ID2, true);
    write_torqueEnable(&UART1, Dist::DXL_ID_LEFT, true);
    write_torqueEnable(&UART1, Dist::DXL_ID_RIGHT, true);
    sleep_ms(500);
    control_position(&UART1, Hand::DXL_ID1, Hand::HandAngle::START);
    sleep_ms(500);
    control_position_multiturn(&UART1, Hand::DXL_ID2, Hand::LiftAngle::SHOOT_UP);
    sleep_ms(500);
    control_position_multiturn(&UART1, Dist::DXL_ID_LEFT, Dist::LEFT_DEPLOY_1ST);
    sleep_ms(500);
    control_position_multiturn(&UART1, Dist::DXL_ID_RIGHT, Dist::RIGHT_DEPLOY_1ST);
    sleep_ms(1000);
    gpio_put(Hand::SOLENOID_PIN, 0);  // ソレノイドを吸着状態にする
    gpio_put(Hand::PUMP_PIN, 1);
    g_debug_manager->info("hand initialized\n");
}

// 　ハンドの動作実行
void hand_tick(hand_state_t* hand_state, bool* has_work, absolute_time_t* state_start_time, float hand_angle, int32_t lift_angle) {
    uint32_t elapsed_ms = absolute_time_diff_us(*state_start_time, get_absolute_time()) / 1000;
    switch (*hand_state) {
        case HAND_IDLE:
            g_debug_manager->debug("hand requested\n");
            if (!*has_work) {
                gpio_set_irq_enabled(BUTTON_PIN, GPIO_IRQ_EDGE_FALL, false);
                *hand_state = HAND_LOWERING;
                *state_start_time = get_absolute_time();
                gpio_put(Hand::PUMP_PIN, 1);
                g_debug_manager->debug("Hand lowering...");
                control_position_multiturn(&UART1, Hand::DXL_ID2, Hand::LiftAngle::CATCH);
                gpio_set_irq_enabled(BUTTON_PIN, GPIO_IRQ_EDGE_FALL, true);
            } else {
                *hand_state = HAND_RELEASE;
                *state_start_time = get_absolute_time();
                gpio_put(Hand::SOLENOID_PIN, 1);
            }
            break;

        case HAND_LOWERING:
            if (elapsed_ms >= 300) {
                *hand_state = HAND_SUCTION_WAIT;
                *state_start_time = get_absolute_time();
                g_debug_manager->debug("Hand suction wait...\n");
            }
            break;

        case HAND_SUCTION_WAIT:
            if (elapsed_ms >= 100) {
                gpio_set_irq_enabled(BUTTON_PIN, GPIO_IRQ_EDGE_FALL, false);
                *hand_state = HAND_RAISING;
                *state_start_time = get_absolute_time();
                control_position_multiturn(&UART1, Hand::DXL_ID2, lift_angle);
                g_debug_manager->debug("Hand raising...\n");
                gpio_set_irq_enabled(BUTTON_PIN, GPIO_IRQ_EDGE_FALL, true);
            }
            break;

        case HAND_RAISING:
            if (elapsed_ms >= 200) {
                gpio_set_irq_enabled(BUTTON_PIN, GPIO_IRQ_EDGE_FALL, false);
                *has_work = true;
                control_position(&UART1, Hand::DXL_ID1, hand_angle);
                g_debug_manager->debug("Hand raised, work done.\n");
                *hand_state = HAND_WAITING;  // HAND_IDLE前に1秒待機
                *state_start_time = get_absolute_time();
                gpio_set_irq_enabled(BUTTON_PIN, GPIO_IRQ_EDGE_FALL, true);
            }
            break;

        case HAND_RELEASE:
            if (elapsed_ms >= 150) {
                gpio_set_irq_enabled(BUTTON_PIN, GPIO_IRQ_EDGE_FALL, false);
                *has_work = false;
                gpio_put(Hand::SOLENOID_PIN, 0);
                control_position(&UART1, Hand::DXL_ID1, hand_angle);
                g_debug_manager->debug("Hand released\n");
                *hand_state = HAND_WAITING;  // HAND_IDLE前に1秒待機
                *state_start_time = get_absolute_time();
                gpio_set_irq_enabled(BUTTON_PIN, GPIO_IRQ_EDGE_FALL, true);
            }
            break;

        case HAND_WAITING:
            if (elapsed_ms >= 150) {
                *hand_state = HAND_IDLE;
            }
            break;
    }
}

// 妨害展開・最速アームの割り込みハンドラ
void handle_disturbance_trigger() {
    static uint32_t last_button_press_time = 0;
    uint32_t now = time_us_32();
    // 200ms以内の連続した割り込みはチャタリングとみなし無視する
    if (now - last_button_press_time < 200 * 1000) {
        return;
    }
    last_button_press_time = now;

    // 妨害レベルを変化させる
    g_disturbance_level = (g_disturbance_level + 1) % 2;
}

// ボタンを押したときのコールバック関数
void button_cb(uint gpio, uint32_t events) {
    gpio_set_irq_enabled(BUTTON_PIN, GPIO_IRQ_EDGE_FALL, false);
    handle_disturbance_trigger();
    gpio_set_irq_enabled(BUTTON_PIN, GPIO_IRQ_EDGE_FALL, true);
}

// デバッグ用ユーティリティ関数: 軌道目標値を安全に取得する共通関数
void get_safe_trajectory_targets(float current_pos_R, float current_pos_P,
                                 float* traj_pos_R, float* traj_pos_P,
                                 float* traj_vel_R, float* traj_vel_P) {
    // mutex_enter_blocking(&g_trajectory_mutex); // 呼び出し元でミューテックス取得済み

    if (g_trajectory_data.active && g_trajectory_data.current_index < g_trajectory_data.point_count) {
        // 軌道実行中
        int idx = g_trajectory_data.current_index;
        *traj_pos_R = g_trajectory_data.points[idx].position_R;
        *traj_pos_P = g_trajectory_data.points[idx].position_P;
        *traj_vel_R = g_trajectory_data.points[idx].velocity_R;
        *traj_vel_P = g_trajectory_data.points[idx].velocity_P;
    } else if (g_trajectory_data.current_index >= g_trajectory_data.point_count &&
               g_trajectory_data.point_count > 0) {
        // 軌道データ終了後
        *traj_pos_R = g_trajectory_data.final_target_R;
        *traj_pos_P = g_trajectory_data.final_target_P;
        *traj_vel_R = 0.0f;
        *traj_vel_P = 0.0f;
    } else {
        // 軌道停止時
        *traj_pos_R = current_pos_R;
        *traj_pos_P = current_pos_P;
        *traj_vel_R = 0.0f;
        *traj_vel_P = 0.0f;
    }
}

// Core 1: 通信・制御担当
void core1_entry(void) {
    // CANの初期化（リトライ付き）
    while (!can.init(CAN_1000KBPS)) {
        // 初期化失敗時のLED点滅
        gpio_put(PICO_DEFAULT_LED_PIN, 1);
        sleep_ms(10);
        gpio_put(PICO_DEFAULT_LED_PIN, 0);
        sleep_ms(10);
    }
    // 初期化成功はCore0で表示済み
    float target_current[4] = {0.0, 0.0, 0.0, 0.0};  // モータ1~4の目標電流値(A)

    // 制御周期管理構造体の初期化
    control_timing_t control_timing;
    init_control_timing(&control_timing);

    // 制御開始時刻を記録
    absolute_time_t control_start_time = get_absolute_time();

    float disturbance_torque_R = 0.0f;                                                                        // R軸の外乱トルク
    float control_torque_R = 0.0f;                                                                            // R軸の制御トルク
    float target_torque_R = 0.0f;                                                                             // R軸の目標トルク
    float error_position_R = 0.0f;                                                                            // R軸の位置誤差
    float error_velocity_R = 0.0f;                                                                            // R軸の速度誤差
    float acceleration_feedforward_R = 0.0f;                                                                  // R軸の加速度フィードフォワード
    disturbance_observer_t dob_R(Mech::R_EQ_INERTIA, Ctrl::R_VELOCITY_CUTOFF_FREQ, Ctrl::R_DOB_CUTOFF_FREQ);  // R軸の外乱オブザーバ

    float disturbance_torque_P = 0.0f;                                                                        // P軸の外乱トルク
    float control_torque_P = 0.0f;                                                                            // P軸の制御トルク
    float target_torque_P = 0.0f;                                                                             // P軸の目標トルク
    float error_position_P = 0.0f;                                                                            // P軸の位置誤差
    float error_velocity_P = 0.0f;                                                                            // P軸の速度誤差
    float acceleration_feedforward_P = 0.0f;                                                                  // P軸の加速度フィードフォワード
    disturbance_observer_t dob_P(Mech::P_EQ_INERTIA, Ctrl::P_VELOCITY_CUTOFF_FREQ, Ctrl::P_DOB_CUTOFF_FREQ);  // P軸の外乱オブザーバ

    // ループカウンタの初期化
    int loop_counter = 0;

    while (true) {
        // 制御周期開始処理
        control_timing_start(&control_timing, Mc::CONTROL_PERIOD_MS);

        // FIFOから軌道開始信号をチェック（ノンブロッキング）
        uint32_t trajectory_signal;
        if (multicore_fifo_pop_timeout_us(0, &trajectory_signal)) {
            if (trajectory_signal == Mc::TRAJECTORY_DATA_SIGNAL) {
                // 軌道データの実行を開始
                mutex_enter_blocking(&g_trajectory_mutex);
                g_trajectory_data.active = true;
                g_trajectory_data.current_index = 0;
                g_trajectory_data.complete = false;
                g_trajectory_data.position_reached = false;  // 位置到達フラグをリセット
                mutex_exit(&g_trajectory_mutex);
            }
        }

        // 経過時間を秒単位に変換
        float current_time_s = static_cast<float>(absolute_time_diff_us(control_start_time, control_timing.loop_start_time)) / 1000000.0f;

        // --- エンコーダ読み取り処理 ---
        float motor_position_R = 0.0f, motor_position_P = 0.0f;
        float motor_velocity_R = 0.0f, motor_velocity_P = 0.0f;
        bool enc1_ok = encoder_manager.read_encoder(0);  // エンコーダ0 (R軸)
        bool enc2_ok = encoder_manager.read_encoder(1);  // エンコーダ1 (P軸)

        // エンコーダデータの取得
        float encoder_r_angle_deg = 0.0f;
        int16_t encoder_p_turn_count = 0;
        float encoder_p_single_angle_deg = 0.0f;
        float encoder_p_continuous_angle_rad = 0.0f;

        if (enc1_ok) {
            motor_position_R = encoder_manager.get_encoder_angle_rad(0) * Mech::ENCODER_R_DIRECTION;
            motor_velocity_R = encoder_manager.get_encoder_angular_velocity_rad(0) * Mech::ENCODER_R_DIRECTION;
            encoder_r_angle_deg = encoder_manager.get_encoder_angle_deg(0);
        }

        if (enc2_ok) {
            // P軸はマルチターン対応エンコーダのため連続角度を使用
            motor_position_P = encoder_manager.get_encoder_continuous_angle_rad(1) * Mech::ENCODER_P_DIRECTION;
            motor_velocity_P = encoder_manager.get_encoder_angular_velocity_rad(1) * Mech::ENCODER_P_DIRECTION;

            // デバッグ用エンコーダ情報を取得
            encoder_p_turn_count = encoder_manager.get_encoder_turn_count(1);
            encoder_p_single_angle_deg = encoder_manager.get_encoder_angle_deg(1);
            encoder_p_continuous_angle_rad = encoder_manager.get_encoder_continuous_angle_rad(1);
        }

        // // --- モータフィードバック受信 ---
        // float motor_velocity_R = 0.0, motor_velocity_P = 0.0f;
        // if (motor1.receive_feedback()) {
        //     // motor_position_R = motor1.get_continuous_angle() * MOTOR_R_DIRECTION; //  位置は外付けエンコーダの方を使う
        //     motor_velocity_R = motor1.get_angular_velocity();
        // }
        // if (motor2.receive_feedback()) {
        //     // motor_position_P = motor2.get_continuous_angle() * MOTOR_P_DIRECTION;
        //     motor_velocity_P = motor2.get_angular_velocity();
        // }

        // --- 共有データから目標値取得と状態更新 ---

        mutex_enter_blocking(&g_state_mutex);
        // 現在時刻を更新
        g_robot_state.current_time = current_time_s;

        // 現在状態を更新
        g_robot_state.current_position_R = motor_position_R;
        g_robot_state.current_position_P = motor_position_P;
        g_robot_state.current_velocity_R = motor_velocity_R;
        g_robot_state.current_velocity_P = motor_velocity_P;

        // エンコーダ詳細情報を更新
        g_robot_state.encoder_r_angle_deg = encoder_r_angle_deg;
        g_robot_state.encoder_p_turn_count = encoder_p_turn_count;
        g_robot_state.encoder_p_single_angle_deg = encoder_p_single_angle_deg;
        g_robot_state.encoder_p_continuous_angle_rad = encoder_p_continuous_angle_rad;
        g_robot_state.encoder_r_valid = enc1_ok;
        g_robot_state.encoder_p_valid = enc2_ok;

        mutex_exit(&g_state_mutex);

        // --- 軌道データベースの制御計算 ---
        float trajectory_target_pos_R = motor_position_R;  // デフォルトは現在位置
        float trajectory_target_pos_P = motor_position_P;
        float trajectory_target_vel_R = 0.0f;
        float trajectory_target_vel_P = 0.0f;
        float trajectory_target_accel_R = 0.0f;
        float trajectory_target_accel_P = 0.0f;

        // 軌道データから目標値を取得
        mutex_enter_blocking(&g_trajectory_mutex);
        bool trajectory_completed = false;
        if (g_trajectory_data.active) {
            if (g_trajectory_data.current_index < g_trajectory_data.point_count) {
                int idx = g_trajectory_data.current_index;
                trajectory_target_pos_R = g_trajectory_data.points[idx].position_R;
                trajectory_target_vel_R = g_trajectory_data.points[idx].velocity_R;
                trajectory_target_accel_R = g_trajectory_data.points[idx].acceleration_R;
                trajectory_target_pos_P = g_trajectory_data.points[idx].position_P;
                trajectory_target_vel_P = g_trajectory_data.points[idx].velocity_P;
                trajectory_target_accel_P = g_trajectory_data.points[idx].acceleration_P;

                // Core1が10回回るごとに軌道インデックスを1だけ進める
                static float last_trajectory_update_time = current_time_s;  // 最後の軌道更新時刻
                if (current_time_s - last_trajectory_update_time >= Traj::TRAJECTORY_CONTROL_PERIOD) {
                    g_trajectory_data.current_index++;
                    last_trajectory_update_time = current_time_s;
                }

                // 軌道の時系列が完了した場合、位置ベースの完了判定に移行
            } else if (g_trajectory_data.current_index >= g_trajectory_data.point_count) {
                // 最終目標位置を設定し、位置到達判定モードに移行
                trajectory_target_pos_R = g_trajectory_data.final_target_R;
                trajectory_target_pos_P = g_trajectory_data.final_target_P;
                trajectory_target_vel_R = 0.0f;
                trajectory_target_vel_P = 0.0f;
                trajectory_target_accel_R = 0.0f;
                trajectory_target_accel_P = 0.0f;

                // 位置到達判定
                float position_error_R = std::abs(g_trajectory_data.final_target_R - motor_position_R);
                float position_error_P = std::abs(g_trajectory_data.final_target_P - motor_position_P);
                float velocity_magnitude_R = std::abs(motor_velocity_R);
                float velocity_magnitude_P = std::abs(motor_velocity_P);

                // 位置誤差と速度が両方とも許容範囲内の場合に完了とする
                if (position_error_R < Traj::TRAJECTORY_COMPLETION_TOLERANCE_R &&
                    position_error_P < Traj::TRAJECTORY_COMPLETION_TOLERANCE_P &&
                    velocity_magnitude_R < Traj::TRAJECTORY_COMPLETION_VELOCITY_THRESHOLD &&
                    velocity_magnitude_P < Traj::TRAJECTORY_COMPLETION_VELOCITY_THRESHOLD) {
                    g_trajectory_data.active = false;
                    g_trajectory_data.complete = true;
                    g_trajectory_data.position_reached = true;
                    trajectory_completed = true;
                }
            }
        } else if (!g_trajectory_data.active) {
            // 軌道停止時は現在位置を保持
            trajectory_target_pos_R = motor_position_R;
            trajectory_target_vel_R = 0.0f;
            trajectory_target_accel_R = 0.0f;
            trajectory_target_pos_P = motor_position_P;
            trajectory_target_vel_P = 0.0f;
            trajectory_target_accel_P = 0.0f;
        }
        mutex_exit(&g_trajectory_mutex);

        // 軌道完了信号の送信（mutex外で実行）
        if (trajectory_completed) {
            if (!multicore_fifo_push_timeout_us(Mc::TRAJECTORY_COMPLETE_SIGNAL, 0)) {
                // FIFO満杯の場合は次回再試行
                g_debug_manager->error("Core1: Failed to push trajectory complete signal to Core0 FIFO");
            }
        }

        // --- 制御計算 ---
        // R軸の制御計算
        error_position_R = Mech::R_EQ_INERTIA * Ctrl::R_POSITION_GAIN * (trajectory_target_pos_R - motor_position_R);
        error_velocity_R = Mech::R_EQ_INERTIA * Ctrl::R_VELOCITY_GAIN * (trajectory_target_vel_R - motor_velocity_R);
        acceleration_feedforward_R = Mech::R_EQ_INERTIA * trajectory_target_accel_R;
        control_torque_R = error_position_R + error_velocity_R + disturbance_torque_R + acceleration_feedforward_R;  // 制御トルク計算
        target_torque_R = clampTorque(control_torque_R, Mech::R_MAX_TORQUE);                                         // 制御トルク制限
        control_torque_R = target_torque_R;                                                                          // 制御トルクを目標トルクに設定
        disturbance_torque_R = dob_R.update(control_torque_R, motor_velocity_R);                                     // 外乱トルクの更新

        // P軸の制御計算
        error_position_P = Mech::P_EQ_INERTIA * Ctrl::P_POSITION_GAIN * (trajectory_target_pos_P - motor_position_P);
        error_velocity_P = Mech::P_EQ_INERTIA * Ctrl::P_VELOCITY_GAIN * (trajectory_target_vel_P - motor_velocity_P);
        acceleration_feedforward_P = Mech::P_EQ_INERTIA * trajectory_target_accel_P;
        control_torque_P = error_position_P + error_velocity_P + disturbance_torque_P + acceleration_feedforward_P;
        target_torque_P = clampTorque(control_torque_P, Mech::P_MAX_TORQUE);
        control_torque_P = target_torque_P;
        disturbance_torque_P = dob_P.update(control_torque_P, motor_velocity_P);  // 外乱トルクの更新

        // // トルクから電流への変換
        target_current[0] = target_torque_R / Mech::R_TORQUE_CONSTANT;  // Motor1 (R軸)
        target_current[1] = target_torque_P / Mech::P_TORQUE_CONSTANT;  // Motor2 (P軸)
        // target_current[0] = 0.0f;  // Motor1 (R軸)
        // target_current[1] = 0.0f;  // Motor2 (P軸)

        // --- 制御結果を共有データに保存 ---
        mutex_enter_blocking(&g_state_mutex);
        g_robot_state.target_torque_R = target_torque_R;
        g_robot_state.target_torque_P = target_torque_P;
        g_robot_state.target_current_R = target_current[0];
        g_robot_state.target_current_P = target_current[1];
        g_robot_state.timing_violation_count = control_timing.timing_violation_count;
        g_robot_state.led_status = control_timing.led_mode;
        mutex_exit(&g_state_mutex);

        // --- CAN送信処理 ---
        if (!send_all_motor_currents(&can, target_current)) {
            // CAN送信失敗時のみエラーカウンタを更新
            mutex_enter_blocking(&g_state_mutex);
            g_robot_state.can_error_count++;
            mutex_exit(&g_state_mutex);
        }

        // ループカウンタを更新し、指定回数に達したらCore0に同期信号を送信
        loop_counter++;
        if (loop_counter >= Mc::SYNC_EVERY_N_LOOPS) {
            loop_counter = 0;  // カウンタをリセット

            // FIFOに同期信号を送信（ノンブロッキング）
            if (!multicore_fifo_push_timeout_us(Mc::SYNC_SIGNAL, 0)) {
                // FIFO満杯の場合は何もしない（次回再試行）
                printf("Core1: Failed to push sync signal to Core0 FIFO\n");
            }
        }

        // // LEDを500ms間隔でONにする（Core1が動作していることの確認用）
        // static absolute_time_t last_led_toggle_time = {0};
        // if (absolute_time_diff_us(last_led_toggle_time, get_absolute_time()) >= 500000) {
        //     last_led_toggle_time = get_absolute_time();
        //     gpio_put(LED::ALIVE_PIN, 1);
        // }

        // 制御周期終了処理
        control_timing_end(&control_timing, Mc::CONTROL_PERIOD_MS);
    }
}

// システム初期化関数
bool initialize_system() {
    stdio_init_all();  // UARTなど初期化
    gpio_init(Mc::SHUTDOWN_PIN);
    gpio_set_dir(Mc::SHUTDOWN_PIN, GPIO_OUT);
    gpio_put(Mc::SHUTDOWN_PIN, 0);  // HIGHにしておくとPicoが動かないのでLOWに設定

    sleep_ms(2000);  // 少し待機して安定化

    gpio_init(Mc::PWR_ON_DETECT_PIN);
    gpio_set_dir(Mc::PWR_ON_DETECT_PIN, GPIO_IN);
    gpio_init(SPI1::Encoder::ON_PIN);
    gpio_set_dir(SPI1::Encoder::ON_PIN, GPIO_OUT);
    gpio_put(SPI1::Encoder::ON_PIN, 1);  // ON状態に設定

    // デバッグマネージャの初期化
    g_debug_manager = new DebugManager(DebugLevel::DEBUG, 0.1f);

    // 全SPIデバイスの初期化
    while (!init_all_spi_devices()) {
        g_debug_manager->error("SPI initialization failed, retrying...");
        sleep_ms(1000);
    }

    // エンコーダの初期化
    while (!init_encoders()) {
        g_debug_manager->error("Encoder initialization failed, retrying...");
        sleep_ms(1000);
    }

    // ハンド・妨害機構の初期化
    init_hand_dist();

    // ボタンのGPIOと割り込み設定
    gpio_init(BUTTON_PIN);
    gpio_set_dir(BUTTON_PIN, GPIO_IN);
    gpio_pull_up(BUTTON_PIN);  // 内部プルアップを有効化
    // 立ち下がりエッジ（ボタンが押されたとき）で割り込み発生
    gpio_set_irq_enabled_with_callback(BUTTON_PIN, GPIO_IRQ_EDGE_FALL, true, button_cb);

    sleep_ms(2000);  // シリアル接続待ち

    // LEDのGPIO初期化
    gpio_init(PICO_DEFAULT_LED_PIN);
    gpio_set_dir(PICO_DEFAULT_LED_PIN, GPIO_OUT);
    gpio_init(LED::ALIVE_PIN);
    gpio_set_dir(LED::ALIVE_PIN, GPIO_OUT);
    gpio_init(LED::ERROR_PIN);
    gpio_set_dir(LED::ERROR_PIN, GPIO_OUT);

    // ミューテックス初期化
    mutex_init(&g_state_mutex);
    mutex_init(&g_trajectory_mutex);

    // 共有変数初期化
    g_robot_state.motor_speed = 0;
    g_robot_state.sensor_value = 0;

    // 軌道データの初期化
    g_trajectory_data.point_count = 0;
    g_trajectory_data.current_index = 0;
    g_trajectory_data.active = false;
    g_trajectory_data.complete = false;
    g_trajectory_data.final_target_R = 0.0f;
    g_trajectory_data.final_target_P = 0.0f;
    g_trajectory_data.position_reached = false;

    // 制御初期値
    g_robot_state.current_position_R = 0.0f;
    g_robot_state.current_position_P = 0.0f;
    g_robot_state.current_velocity_R = 0.0f;
    g_robot_state.current_velocity_P = 0.0f;
    g_robot_state.target_velocity_R = 0.0f;
    g_robot_state.target_velocity_P = 0.0f;
    g_robot_state.target_torque_R = 0.0f;
    g_robot_state.target_torque_P = 0.0f;

    // エンコーダ詳細情報の初期化
    g_robot_state.encoder_p_turn_count = 0;
    g_robot_state.encoder_p_single_angle_deg = 0.0f;
    g_robot_state.encoder_p_continuous_angle_rad = 0.0f;
    g_robot_state.encoder_r_angle_deg = 0.0f;
    g_robot_state.encoder_r_valid = false;
    g_robot_state.encoder_p_valid = false;

    // 現在時間の初期化
    g_robot_state.current_time = 0.0f;

    // デバッグ情報の初期化
    g_robot_state.target_current_R = 0.0f;
    g_robot_state.target_current_P = 0.0f;
    g_robot_state.timing_violation_count = 0;
    g_robot_state.led_status = LED_OFF;
    g_robot_state.can_error_count = 0;

    return true;
}

int main(void) {
    // 初期化処理をまとめて呼び出す
    if (!initialize_system()) {
        // 初期化失敗時の処理（必要ならエラー表示や停止）
        return -1;
    }

    // Core1で実行する関数を起動
    multicore_launch_core1(core1_entry);

    // Core1の初期化完了を待つ
    sleep_ms(1000);
    g_debug_manager->info("MCP25625 Initialized successfully!");
    g_debug_manager->info("Starting control loop at %.1f ms (%.0f Hz)", Mc::CONTROL_PERIOD_MS, 1000.0f / Mc::CONTROL_PERIOD_MS);
    g_debug_manager->info("Core sync enabled: Core0 processes every %d Core1 loops (%.1f ms)", Mc::SYNC_EVERY_N_LOOPS, Mc::CONTROL_PERIOD_MS * Mc::SYNC_EVERY_N_LOOPS);

    // Core0メインループのカウンタ
    int core0_loop_count = 0;

    // 軌道状態管理
    enum trajectory_state_t {
        TRAJECTORY_IDLE,
        TRAJECTORY_EXECUTING,
        TRAJECTORY_HANDLING
    };
    trajectory_state_t traj_state = TRAJECTORY_IDLE;
    // 軌道シーケンス管理
    constexpr int WAYPOINT_NUM = 80;  // 軌道点数

    static const trajectory_waypoint_t all_waypoints[WAYPOINT_NUM] = {
        // 一番奥側ロボットから見て左から右へ
        // 1行目
        trajectory_waypoint_t(3.502f, -0.5191f / Mech::gear_radius_P, 132.28f, Hand::LiftAngle::CATCH, Traj::PassThroughMode::INTERMEDIATE_1),  // 1-1
        trajectory_waypoint_t(2.699f, -0.3381f / Mech::gear_radius_P, 252.16f, Hand::LiftAngle::SHOOT_UP, Traj::PassThroughMode::INTERMEDIATE_1),

        trajectory_waypoint_t(3.607f, -0.4508f / Mech::gear_radius_P, 126.91f, Hand::LiftAngle::CATCH, Traj::PassThroughMode::INTERMEDIATE_1),  // 1-2
        trajectory_waypoint_t(2.721f, -0.2571f / Mech::gear_radius_P, 252.16f, Hand::LiftAngle::SHOOT_UP, Traj::PassThroughMode::INTERMEDIATE_1),

        trajectory_waypoint_t(3.811f, -0.3695f / Mech::gear_radius_P, 115.58f, Hand::LiftAngle::CATCH, Traj::PassThroughMode::INTERMEDIATE_1),  // 1-3
        trajectory_waypoint_t(2.632f, -0.3304f / Mech::gear_radius_P, 258.00f, Hand::LiftAngle::SHOOT_UP, Traj::PassThroughMode::INTERMEDIATE_1),

        trajectory_waypoint_t(3.962f, -0.3258f / Mech::gear_radius_P, 104.94f, Hand::LiftAngle::CATCH, Traj::PassThroughMode::INTERMEDIATE_1),  // 1-4
        trajectory_waypoint_t(2.630f, -0.2626f / Mech::gear_radius_P, 258.00f, Hand::LiftAngle::SHOOT_UP, Traj::PassThroughMode::INTERMEDIATE_1),

        trajectory_waypoint_t(4.219f, -0.2916f / Mech::gear_radius_P, 92.29f, Hand::LiftAngle::CATCH, Traj::PassThroughMode::INTERMEDIATE_1),  // 1-5
        trajectory_waypoint_t(2.571f, -0.3432f / Mech::gear_radius_P, 267.54f, Hand::LiftAngle::SHOOT_UP, Traj::PassThroughMode::INTERMEDIATE_1),

        trajectory_waypoint_t(4.401f, -0.2959f / Mech::gear_radius_P, 79.80f, Hand::LiftAngle::CATCH, Traj::PassThroughMode::INTERMEDIATE_12),  // 1-6
        trajectory_waypoint_t(2.572f, -0.2690f / Mech::gear_radius_P, 267.54f, Hand::LiftAngle::SHOOT_LOW, Traj::PassThroughMode::INTERMEDIATE_21),

        trajectory_waypoint_t(4.654f, -0.3303f / Mech::gear_radius_P, 67.32f, Hand::LiftAngle::CATCH, Traj::PassThroughMode::INTERMEDIATE_12),  // 1-7
        trajectory_waypoint_t(2.510f, -0.3459f / Mech::gear_radius_P, 269.3f, Hand::LiftAngle::SHOOT_LOW, Traj::PassThroughMode::INTERMEDIATE_21),

        trajectory_waypoint_t(4.801f, -0.3715f / Mech::gear_radius_P, 57.92f, Hand::LiftAngle::CATCH, Traj::PassThroughMode::INTERMEDIATE_12),  // 1-8
        trajectory_waypoint_t(2.504f, -0.2812f / Mech::gear_radius_P, 269.3f, Hand::LiftAngle::SHOOT_LOW, Traj::PassThroughMode::INTERMEDIATE_21),

        trajectory_waypoint_t(4.985f, -0.4569f / Mech::gear_radius_P, 46.41f, Hand::LiftAngle::CATCH, Traj::PassThroughMode::INTERMEDIATE_12),  // 1-9
        trajectory_waypoint_t(2.452f, -0.3596f / Mech::gear_radius_P, 279.76f, Hand::LiftAngle::SHOOT_LOW, Traj::PassThroughMode::INTERMEDIATE_21),

        trajectory_waypoint_t(5.079f, -0.5222f / Mech::gear_radius_P, 43.42f, Hand::LiftAngle::CATCH, Traj::PassThroughMode::INTERMEDIATE_12),  // 1-10
        trajectory_waypoint_t(2.429f, -0.2856f / Mech::gear_radius_P, 279.76f, Hand::LiftAngle::SHOOT_LOW, Traj::PassThroughMode::INTERMEDIATE_21),
        // 2行目
        trajectory_waypoint_t(3.415f, -0.4459f / Mech::gear_radius_P, 137.98f, Hand::LiftAngle::CATCH, Traj::PassThroughMode::INTERMEDIATE_1),  // 2-1
        trajectory_waypoint_t(2.379f, -0.3746f / Mech::gear_radius_P, 271.14f, Hand::LiftAngle::SHOOT_UP, Traj::PassThroughMode::INTERMEDIATE_1),

        trajectory_waypoint_t(3.510f, -0.3705f / Mech::gear_radius_P, 130.43f, Hand::LiftAngle::CATCH, Traj::PassThroughMode::INTERMEDIATE_1),  // 2-2
        trajectory_waypoint_t(2.343f, -0.3038f / Mech::gear_radius_P, 271.14f, Hand::LiftAngle::SHOOT_UP, Traj::PassThroughMode::INTERMEDIATE_1),

        trajectory_waypoint_t(3.728f, -0.2772f / Mech::gear_radius_P, 117.86f, Hand::LiftAngle::CATCH, Traj::PassThroughMode::INTERMEDIATE_1),  // 2-3
        trajectory_waypoint_t(2.317f, -0.3839f / Mech::gear_radius_P, 281.16f, Hand::LiftAngle::SHOOT_UP, Traj::PassThroughMode::INTERMEDIATE_1),

        trajectory_waypoint_t(3.901f, -0.2367f / Mech::gear_radius_P, 107.93f, Hand::LiftAngle::CATCH, Traj::PassThroughMode::INTERMEDIATE_1),  // 2-4
        trajectory_waypoint_t(2.273f, -0.3275f / Mech::gear_radius_P, 281.16f, Hand::LiftAngle::SHOOT_UP, Traj::PassThroughMode::INTERMEDIATE_1),

        trajectory_waypoint_t(4.217f, -0.1940f / Mech::gear_radius_P, 91.67f, Hand::LiftAngle::CATCH, Traj::PassThroughMode::INTERMEDIATE_1),  // 2-5
        trajectory_waypoint_t(2.261f, -0.4047f / Mech::gear_radius_P, 290.65f, Hand::LiftAngle::SHOOT_UP, Traj::PassThroughMode::INTERMEDIATE_1),

        trajectory_waypoint_t(4.432f, -0.1942f / Mech::gear_radius_P, 79.10f, Hand::LiftAngle::CATCH, Traj::PassThroughMode::INTERMEDIATE_12),  // 2-6
        trajectory_waypoint_t(2.214f, -0.3408f / Mech::gear_radius_P, 290.65f, Hand::LiftAngle::SHOOT_LOW, Traj::PassThroughMode::INTERMEDIATE_21),

        trajectory_waypoint_t(4.738f, -0.2363f / Mech::gear_radius_P, 61.52f, Hand::LiftAngle::CATCH, Traj::PassThroughMode::INTERMEDIATE_12),  // 2-7
        trajectory_waypoint_t(2.209f, -0.4262f / Mech::gear_radius_P, 302.78f, Hand::LiftAngle::SHOOT_LOW, Traj::PassThroughMode::INTERMEDIATE_21),

        trajectory_waypoint_t(4.897f, -0.2874f / Mech::gear_radius_P, 52.73f, Hand::LiftAngle::CATCH, Traj::PassThroughMode::INTERMEDIATE_12),  // 2-8
        trajectory_waypoint_t(2.157f, -0.3616f / Mech::gear_radius_P, 302.78f, Hand::LiftAngle::SHOOT_LOW, Traj::PassThroughMode::INTERMEDIATE_21),

        trajectory_waypoint_t(5.081f, -0.3841f / Mech::gear_radius_P, 39.64f, Hand::LiftAngle::CATCH, Traj::PassThroughMode::INTERMEDIATE_12),  // 2-9
        trajectory_waypoint_t(2.154f, -0.4532f / Mech::gear_radius_P, 308.58f, Hand::LiftAngle::SHOOT_LOW, Traj::PassThroughMode::INTERMEDIATE_21),

        trajectory_waypoint_t(5.179f, -0.4548f / Mech::gear_radius_P, 35.24f, Hand::LiftAngle::CATCH, Traj::PassThroughMode::INTERMEDIATE_12),  // 2-10
        trajectory_waypoint_t(2.096f, -0.3832f / Mech::gear_radius_P, 308.58f, Hand::LiftAngle::SHOOT_LOW, Traj::PassThroughMode::INTERMEDIATE_21),
        // 3行目
        trajectory_waypoint_t(5.218f, -0.3155f / Mech::gear_radius_P, 33.75f, Hand::LiftAngle::CATCH, Traj::PassThroughMode::INTERMEDIATE_12),  // 3-9
        trajectory_waypoint_t(1.947f, -0.5686f / Mech::gear_radius_P, 333.90f, Hand::LiftAngle::SHOOT_LOW, Traj::PassThroughMode::INTERMEDIATE_21),

        trajectory_waypoint_t(5.305f, -0.3999f / Mech::gear_radius_P, 28.74f, Hand::LiftAngle::CATCH, Traj::PassThroughMode::INTERMEDIATE_12),  // 3-10
        trajectory_waypoint_t(1.887f, -0.5324f / Mech::gear_radius_P, 333.90f, Hand::LiftAngle::SHOOT_LOW, Traj::PassThroughMode::INTERMEDIATE_21),

        trajectory_waypoint_t(4.856f, -0.1461f / Mech::gear_radius_P, 55.28f, Hand::LiftAngle::CATCH, Traj::PassThroughMode::INTERMEDIATE_12),  // 3-7
        trajectory_waypoint_t(1.980f, -0.5472f / Mech::gear_radius_P, 318.52f, Hand::LiftAngle::SHOOT_LOW, Traj::PassThroughMode::INTERMEDIATE_21),

        trajectory_waypoint_t(5.028f, -0.2081f / Mech::gear_radius_P, 45.70f, Hand::LiftAngle::CATCH, Traj::PassThroughMode::INTERMEDIATE_12),  // 3-8
        trajectory_waypoint_t(1.909f, -0.4954f / Mech::gear_radius_P, 318.52f, Hand::LiftAngle::SHOOT_LOW, Traj::PassThroughMode::INTERMEDIATE_21),

        trajectory_waypoint_t(4.209f, -0.0917f / Mech::gear_radius_P, 90.0f, Hand::LiftAngle::CATCH, Traj::PassThroughMode::INTERMEDIATE_1),  // 3-5
        trajectory_waypoint_t(2.020f, -0.5216f / Mech::gear_radius_P, 315.88f, Hand::LiftAngle::SHOOT_LOW, Traj::PassThroughMode::INTERMEDIATE_1),

        trajectory_waypoint_t(4.481f, -0.0962f / Mech::gear_radius_P, 75.59f, Hand::LiftAngle::CATCH, Traj::PassThroughMode::INTERMEDIATE_12),  // 3-6
        trajectory_waypoint_t(1.955f, -0.4707f / Mech::gear_radius_P, 315.88f, Hand::LiftAngle::SHOOT_LOW, Traj::PassThroughMode::INTERMEDIATE_21),

        trajectory_waypoint_t(3.615f, -0.1994f / Mech::gear_radius_P, 124.19f, Hand::LiftAngle::CATCH, Traj::PassThroughMode::INTERMEDIATE_1),  // 3-3
        trajectory_waypoint_t(2.380f, -0.5645f / Mech::gear_radius_P, 309.02f, Hand::LiftAngle::SHOOT_UP, Traj::PassThroughMode::INTERMEDIATE_1),

        trajectory_waypoint_t(3.817f, -0.1403f / Mech::gear_radius_P, 113.29f, Hand::LiftAngle::CATCH, Traj::PassThroughMode::INTERMEDIATE_1),  // 3-4
        trajectory_waypoint_t(2.064f, -0.4998f / Mech::gear_radius_P, 309.02f, Hand::LiftAngle::SHOOT_UP, Traj::PassThroughMode::INTERMEDIATE_1),

        trajectory_waypoint_t(3.301f, -0.3890f / Mech::gear_radius_P, 142.82f, Hand::LiftAngle::CATCH, Traj::PassThroughMode::INTERMEDIATE_1),  // 3-1
        trajectory_waypoint_t(2.108f, -0.4725f / Mech::gear_radius_P, 302.43f, Hand::LiftAngle::SHOOT_UP, Traj::PassThroughMode::INTERMEDIATE_1),

        trajectory_waypoint_t(3.399f, -0.3075f / Mech::gear_radius_P, 137.55f, Hand::LiftAngle::CATCH, Traj::PassThroughMode::INTERMEDIATE_1),  // 3-2
        trajectory_waypoint_t(2.038f, -0.4139f / Mech::gear_radius_P, 302.43f, Hand::LiftAngle::SHOOT_UP, Traj::PassThroughMode::INTERMEDIATE_1),

        // 4行目（ロボットに一番近い行）
        trajectory_waypoint_t(3.175f, -0.3465f / Mech::gear_radius_P, 149.77f, Hand::LiftAngle::CATCH, Traj::PassThroughMode::INTERMEDIATE_1),  // 4-1
        trajectory_waypoint_t(2.533f, -0.1960f / Mech::gear_radius_P, 90.0f, Hand::LiftAngle::SHOOT_UP, Traj::PassThroughMode::INTERMEDIATE_1),

        trajectory_waypoint_t(3.258f, -0.2520f / Mech::gear_radius_P, 146.07f, Hand::LiftAngle::CATCH, Traj::PassThroughMode::INTERMEDIATE_1),  // 4-2
        trajectory_waypoint_t(2.533f, -0.1960f / Mech::gear_radius_P, 90.0f, Hand::LiftAngle::SHOOT_UP, Traj::PassThroughMode::INTERMEDIATE_1),

        trajectory_waypoint_t(3.473f, -0.1255f / Mech::gear_radius_P, 132.36f, Hand::LiftAngle::CATCH, Traj::PassThroughMode::INTERMEDIATE_1),  // 4-3
        trajectory_waypoint_t(2.533f, -0.1960f / Mech::gear_radius_P, 90.0f, Hand::LiftAngle::SHOOT_UP, Traj::PassThroughMode::INTERMEDIATE_1),

        trajectory_waypoint_t(3.687f, -0.0623f / Mech::gear_radius_P, 120.94f, Hand::LiftAngle::CATCH, Traj::PassThroughMode::INTERMEDIATE_1),  // 4-4
        trajectory_waypoint_t(2.533f, -0.1960f / Mech::gear_radius_P, 90.0f, Hand::LiftAngle::SHOOT_UP, Traj::PassThroughMode::INTERMEDIATE_1),

        trajectory_waypoint_t(4.189f, +0.410f / Mech::gear_radius_P, 89.21f, Hand::LiftAngle::CATCH, Traj::PassThroughMode::INTERMEDIATE_1),  // 4-5
        trajectory_waypoint_t(2.533f, -0.1960f / Mech::gear_radius_P, 90.0f, Hand::LiftAngle::SHOOT_UP, Traj::PassThroughMode::INTERMEDIATE_1),

        trajectory_waypoint_t(4.575f, +0.094f / Mech::gear_radius_P, 68.29f, Hand::LiftAngle::CATCH, Traj::PassThroughMode::INTERMEDIATE_1),  // 4-6
        trajectory_waypoint_t(2.533f, -0.1960f / Mech::gear_radius_P, 90.0f, Hand::LiftAngle::SHOOT_UP, Traj::PassThroughMode::INTERMEDIATE_1),

        trajectory_waypoint_t(5.037f, -0.0605f / Mech::gear_radius_P, 45.26f, Hand::LiftAngle::CATCH, Traj::PassThroughMode::INTERMEDIATE_1),  // 4-7
        trajectory_waypoint_t(2.533f, -0.1960f / Mech::gear_radius_P, 90.0f, Hand::LiftAngle::SHOOT_UP, Traj::PassThroughMode::INTERMEDIATE_1),

        trajectory_waypoint_t(5.209f, -0.1365f / Mech::gear_radius_P, 33.84f, Hand::LiftAngle::CATCH, Traj::PassThroughMode::INTERMEDIATE_1),  // 4-8
        trajectory_waypoint_t(2.533f, -0.1960f / Mech::gear_radius_P, 90.0f, Hand::LiftAngle::SHOOT_UP, Traj::PassThroughMode::INTERMEDIATE_1),

        trajectory_waypoint_t(5.372f, -0.2592f / Mech::gear_radius_P, 25.75f, Hand::LiftAngle::CATCH, Traj::PassThroughMode::INTERMEDIATE_1),  // 4-9
        trajectory_waypoint_t(2.533f, -0.1960f / Mech::gear_radius_P, 90.0f, Hand::LiftAngle::SHOOT_UP, Traj::PassThroughMode::INTERMEDIATE_1),

        trajectory_waypoint_t(5.446f, -0.3456f / Mech::gear_radius_P, 21.09f, Hand::LiftAngle::CATCH, Traj::PassThroughMode::INTERMEDIATE_1),  // 4-10
        trajectory_waypoint_t(2.533f, -0.1960f / Mech::gear_radius_P, 90.0f, Hand::LiftAngle::SHOOT_UP, Traj::PassThroughMode::INTERMEDIATE_1),
    };
    TrajectorySequenceManager* seq_manager = new TrajectorySequenceManager(g_debug_manager);
    seq_manager->setup_sequence(all_waypoints, WAYPOINT_NUM);

    // ハンド状態管理用ローカル変数
    hand_state_t hand_state = HAND_IDLE;
    bool has_work = false;
    absolute_time_t hand_timer = get_absolute_time();

    int prev_disturbance_level = -1;  // 前回の妨害レベルを保持

    while (1) {
<<<<<<< HEAD
        // 妨害の展開
        if (prev_disturbance_level != g_disturbance_level) {
            switch (g_disturbance_level) {
                case 0:  // 1段階目に戻す
                    g_debug_manager->info("Disturbance deploying to 1st stage.");
                    control_position_multiturn(&UART1, Dist::DXL_ID_LEFT, Dist::LEFT_DEPLOY_1ST);
                    control_position_multiturn(&UART1, Dist::DXL_ID_RIGHT, Dist::RIGHT_DEPLOY_1ST);
                    break;
                case 1:  // 2段階目
                    g_debug_manager->info("Disturbance deploying to 2nd stage.");
                    control_position_multiturn(&UART1, Dist::DXL_ID_LEFT, Dist::LEFT_DEPLOY_2ND);
                    control_position_multiturn(&UART1, Dist::DXL_ID_RIGHT, Dist::RIGHT_DEPLOY_2ND);
                    break;
            }
            prev_disturbance_level = g_disturbance_level;  // 状態を更新
=======
        // シューティングエリアのサーボを3秒に1回動かす
        static absolute_time_t last_shoot_servo_time = {0};
        if (absolute_time_diff_us(last_shoot_servo_time, get_absolute_time()) >= 3'000'000 &&
            absolute_time_diff_us(last_shoot_servo_time, get_absolute_time()) < 6'000'000) {
            g_debug_manager->debug("Set shooting servo angle to correction angle.");
            shooting_servo.set_angle(ShootingConfig::CORRECTION_ANGLE);
        } else if (absolute_time_diff_us(last_shoot_servo_time, get_absolute_time()) >= 6'000'000) {
            g_debug_manager->debug("Set shooting servo angle to idle angle.");
            shooting_servo.set_angle(ShootingConfig::IDLE_ANGLE);
            last_shoot_servo_time = get_absolute_time();
>>>>>>> d48ee9ce
        }

        // FIFOから同期信号を待機（ブロッキング）
        uint32_t signal = multicore_fifo_pop_blocking();

        // 同期信号を受信したら処理を実行
        if (signal == Mc::SYNC_SIGNAL) {
            core0_loop_count++;

            // 軌道状態機械による処理
            auto try_start_next_trajectory = [&]() {
                if (seq_manager->is_sequence_active()) {
                    float target_position[2];
                    TrajectoryConfig::PassThroughMode pass_through_mode;
                    if (seq_manager->get_next_waypoint(target_position, pass_through_mode)) {
                        float current_position[2];
                        mutex_enter_blocking(&g_state_mutex);
                        current_position[0] = g_robot_state.current_position_R;
                        current_position[1] = g_robot_state.current_position_P;
                        mutex_exit(&g_state_mutex);

                        float intermediate_pos1[2] = {NAN, NAN};
                        float intermediate_pos2[2] = {NAN, NAN};
                        if (pass_through_mode == TrajectoryConfig::PassThroughMode::INTERMEDIATE_1) {
                            intermediate_pos1[0] = TrajectoryConfig::INTERMEDIATE_POS_1[0];
                            intermediate_pos1[1] = TrajectoryConfig::INTERMEDIATE_POS_1[1];
                        } else if (pass_through_mode == TrajectoryConfig::PassThroughMode::INTERMEDIATE_12) {
                            intermediate_pos1[0] = TrajectoryConfig::INTERMEDIATE_POS_1[0];
                            intermediate_pos1[1] = TrajectoryConfig::INTERMEDIATE_POS_1[1];
                            intermediate_pos2[0] = TrajectoryConfig::INTERMEDIATE_POS_2[0];
                            intermediate_pos2[1] = TrajectoryConfig::INTERMEDIATE_POS_2[1];
                        } else if (pass_through_mode == TrajectoryConfig::PassThroughMode::INTERMEDIATE_21) {
                            intermediate_pos1[0] = TrajectoryConfig::INTERMEDIATE_POS_2[0];
                            intermediate_pos1[1] = TrajectoryConfig::INTERMEDIATE_POS_2[1];
                            intermediate_pos2[0] = TrajectoryConfig::INTERMEDIATE_POS_1[0];
                            intermediate_pos2[1] = TrajectoryConfig::INTERMEDIATE_POS_1[1];
                        } else if (pass_through_mode == TrajectoryConfig::PassThroughMode::DIRECT) {
                            // NONEの場合は中間点なし
                        } else {
                            g_debug_manager->error("Unknown pass-through mode");
                        }

                        if (calculate_trajectory_core0(current_position, target_position, intermediate_pos1, intermediate_pos2)) {
                            if (multicore_fifo_push_timeout_us(Mc::TRAJECTORY_DATA_SIGNAL, 0)) {
                                traj_state = TRAJECTORY_EXECUTING;
                                g_debug_manager->debug("Moving to waypoint: R=%.3f rad, P=%.1f mm",
                                                       target_position[0], target_position[1] * Mech::gear_radius_P * 1000.0);
                                return;
                            }
                        } else {
                            g_debug_manager->error("Failed to calculate trajectory to next waypoint");
                        }
                    } else {
                        g_debug_manager->info("All waypoints completed, sequence finished");
                        traj_state = TRAJECTORY_IDLE;
                    }
                } else {
                    traj_state = TRAJECTORY_IDLE;  // シーケンスがアクティブでない場合はアイドル状態に戻す
                }
            };

            switch (traj_state) {
                case TRAJECTORY_IDLE:
                    try_start_next_trajectory();
                    break;
                case TRAJECTORY_EXECUTING:
                    // 軌道実行中は何もしない（完了信号待ち）
                    break;
                case TRAJECTORY_HANDLING:
                    // ハンド動作中
                    int seq_index = seq_manager->get_current_waypoint_index();
                    hand_tick(&hand_state, &has_work, &hand_timer, all_waypoints[seq_index].end_effector_angle, all_waypoints[seq_index].end_effector_height);
                    if (hand_state == HAND_IDLE) {
                        try_start_next_trajectory();
                    }
                    break;
            }
        } else if (signal == Mc::TRAJECTORY_COMPLETE_SIGNAL) {
            // 軌道完了信号を受信
            if (traj_state == TRAJECTORY_EXECUTING) {
                g_debug_manager->debug("Trajectory completed, starting hand operation");
                seq_manager->advance_to_next_waypoint();
                hand_state = HAND_IDLE;  // hand_tick()で自動的に開始
                traj_state = TRAJECTORY_HANDLING;
            }
        }

        // 通常の状態監視とデバッグ出力（同期信号受信時のみ）
        if (signal == Mc::SYNC_SIGNAL) {
            // 現在時刻を再取得
            float current_main_time = 0.0f;
            mutex_enter_blocking(&g_state_mutex);
            current_main_time = g_robot_state.current_time;

            // 状態を取得してデバッグ出力（排他制御あり）
            // デバッグ用に現在状態も取得
            float current_pos_R = g_robot_state.current_position_R;
            float current_pos_P = g_robot_state.current_position_P;
            float current_vel_R = g_robot_state.current_velocity_R;
            float current_vel_P = g_robot_state.current_velocity_P;
            float target_vel_R = g_robot_state.target_velocity_R;
            float target_vel_P = g_robot_state.target_velocity_P;
            float target_torque_R = g_robot_state.target_torque_R;
            float target_torque_P = g_robot_state.target_torque_P;
            float target_cur_R = g_robot_state.target_current_R;
            float target_cur_P = g_robot_state.target_current_P;

            int timing_violations = g_robot_state.timing_violation_count;
            led_mode_t led_status = g_robot_state.led_status;
            int can_errors = g_robot_state.can_error_count;

            // エンコーダ詳細情報を共有変数から取得
            int16_t p_turn_count = g_robot_state.encoder_p_turn_count;
            float p_single_angle = g_robot_state.encoder_p_single_angle_deg;
            float r_angle_deg = g_robot_state.encoder_r_angle_deg;
            bool encoder_r_valid = g_robot_state.encoder_r_valid;
            bool encoder_p_valid = g_robot_state.encoder_p_valid;
            mutex_exit(&g_state_mutex);

            mutex_enter_blocking(&g_trajectory_mutex);
            // 台形プロファイル制御情報
            float traj_target_pos_R, traj_target_pos_P;
            float traj_target_vel_R, traj_target_vel_P;
            get_safe_trajectory_targets(current_pos_R, current_pos_P,
                                        &traj_target_pos_R, &traj_target_pos_P,
                                        &traj_target_vel_R, &traj_target_vel_P);
            bool traj_active_R = g_trajectory_data.active;
            bool traj_active_P = g_trajectory_data.active;

            // 最終目標位置（Core0→Core1）
            float final_target_pos_R = g_trajectory_data.final_target_R;
            float final_target_pos_P = g_trajectory_data.final_target_P;
            mutex_exit(&g_trajectory_mutex);

            // 軌道状態変化の検出
            g_debug_manager->check_trajectory_state_changes(traj_active_R, traj_active_P,
                                                            current_pos_R, current_pos_P,
                                                            final_target_pos_R, final_target_pos_P,
                                                            Mech::gear_radius_P);

            // 異常値検出
            g_debug_manager->check_abnormal_values(traj_target_pos_P, Mech::gear_radius_P);

            // 定期ステータス出力（同期信号に基づく周期で）
            if (g_debug_manager->should_output_status(current_main_time)) {
                // Core0同期回数情報
                g_debug_manager->debug("Core0 sync count: %d (every %d Core1 loops)", core0_loop_count, Mc::SYNC_EVERY_N_LOOPS);

                // 軌道完了状況の詳細情報を取得
                float trajectory_final_target_R = 0.0f, trajectory_final_target_P = 0.0f;
                bool trajectory_position_reached = false;
                int trajectory_current_index = 0, trajectory_point_count = 0;

                mutex_enter_blocking(&g_trajectory_mutex);
                trajectory_final_target_R = g_trajectory_data.final_target_R;
                trajectory_final_target_P = g_trajectory_data.final_target_P;
                trajectory_position_reached = g_trajectory_data.position_reached;
                trajectory_current_index = g_trajectory_data.current_index;
                trajectory_point_count = g_trajectory_data.point_count;
                mutex_exit(&g_trajectory_mutex);

                // 軌道進行状況の出力（debug_managerに委譲）
                g_debug_manager->print_trajectory_progress(current_pos_R, current_pos_P,
                                                           trajectory_final_target_R, trajectory_final_target_P,
                                                           trajectory_position_reached,
                                                           trajectory_current_index, trajectory_point_count,
                                                           Mech::gear_radius_P);  // 軌道デバッグ情報構造体の作成
                TrajectoryDebugInfo r_info = {
                    .final_target_pos = final_target_pos_R,
                    .trajectory_target_pos = traj_target_pos_R,
                    .trajectory_target_vel = traj_target_vel_R,
                    .current_pos = current_pos_R,
                    .current_vel = current_vel_R,
                    .final_target_vel = target_vel_R,
                    .trajectory_active = traj_active_R,
                    .gear_radius = 1.0f,  // R軸はrad単位なのでギア半径は使わない
                    .unit_name = "rad",
                    .axis_name = "R"};

                TrajectoryDebugInfo p_info = {
                    .final_target_pos = final_target_pos_P,
                    .trajectory_target_pos = traj_target_pos_P,
                    .trajectory_target_vel = traj_target_vel_P,
                    .current_pos = current_pos_P,
                    .current_vel = current_vel_P,
                    .final_target_vel = target_vel_P,
                    .trajectory_active = traj_active_P,
                    .gear_radius = Mech::gear_radius_P,
                    .unit_name = "rad",
                    .axis_name = "P"};

                // システム状態デバッグ情報構造体の作成
                SystemDebugInfo sys_info = {
                    .timing_violations = timing_violations,
                    .can_errors = can_errors,
                    .led_status = led_status,
                    .encoder_r_valid = encoder_r_valid,
                    .encoder_p_valid = encoder_p_valid,
                    .target_torque_R = target_torque_R,
                    .target_torque_P = target_torque_P,
                    .target_current_R = target_cur_R,
                    .target_current_P = target_cur_P,
                    .encoder_p_turn_count = p_turn_count,
                    .encoder_p_single_angle_deg = p_single_angle,
                    .encoder_r_angle_deg = r_angle_deg};

                // デバッグ情報出力
                g_debug_manager->print_trajectory_status(r_info, p_info);
                g_debug_manager->print_system_status(sys_info);
            }
        }

        // // LEDを700ms周期で消灯（Core1が停止していることの確認用）
        // static absolute_time_t last_led_off_time = {0};
        // if (absolute_time_diff_us(last_led_off_time, get_absolute_time()) >= 700'000) {
        //     last_led_off_time = get_absolute_time();
        //     gpio_put(LED::ALIVE_PIN, 0);
        // }
    }

    // gpio_put(SOLENOID_PIN1, 0);  // ソレノイドを非吸着状態にする
    gpio_put(Hand::PUMP_PIN, 0);  // ポンプを停止
    return 0;
}<|MERGE_RESOLUTION|>--- conflicted
+++ resolved
@@ -986,7 +986,6 @@
     int prev_disturbance_level = -1;  // 前回の妨害レベルを保持
 
     while (1) {
-<<<<<<< HEAD
         // 妨害の展開
         if (prev_disturbance_level != g_disturbance_level) {
             switch (g_disturbance_level) {
@@ -1002,7 +1001,8 @@
                     break;
             }
             prev_disturbance_level = g_disturbance_level;  // 状態を更新
-=======
+        }
+
         // シューティングエリアのサーボを3秒に1回動かす
         static absolute_time_t last_shoot_servo_time = {0};
         if (absolute_time_diff_us(last_shoot_servo_time, get_absolute_time()) >= 3'000'000 &&
@@ -1013,7 +1013,6 @@
             g_debug_manager->debug("Set shooting servo angle to idle angle.");
             shooting_servo.set_angle(ShootingConfig::IDLE_ANGLE);
             last_shoot_servo_time = get_absolute_time();
->>>>>>> d48ee9ce
         }
 
         // FIFOから同期信号を待機（ブロッキング）
