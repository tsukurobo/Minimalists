#include "config.hpp"
#include "dynamixel.hpp"
#include "hardware/watchdog.h"
#include "servo.hpp"
#include "trajectory.hpp"
#include "trajectory_sequence_manager.hpp"

namespace Mc = MicrocontrollerConfig;
namespace Mech = MechanismConfig;
namespace Traj = TrajectoryConfig;
namespace Ctrl = ControlConfig;
namespace Hand = HandConfig;
namespace Dist = DisturbanceConfig;

// CAN IC用SPI設定
const spi_config_t SPI1_CONFIG = {
    .spi_port = spi1,                    // SPI1を使用
    .baudrate = SPI1::BAUDRATE_DEFAULT,  // 初期値 2MHz（後で変更する）
    .pin_miso = SPI1::MISO_PIN,
    .pin_cs = {SPI1::MCP25625::CS_PIN, SPI1::Encoder::R_PIN, SPI1::Encoder::P_PIN},  // CSピン3つ（CAN、回転エンコーダ、直動エンコーダ）
    .num_cs_pins = 3,                                                                // CSピン数
    .pin_sck = SPI1::SCK_PIN,
    .pin_mosi = SPI1::MOSI_PIN,
    .pin_rst = -1  // MCP25625用リセットピン
};

// 妨害展開レベル (0: 初期状態, 1: 1段階目, 2: 2段階目)
volatile int g_disturbance_level = 0;

// 最速アーム状態
QuickArm_state_t g_quickarm_state = HAND_STANDBY;
bool g_moving_quick_arm = false;  // 妨害展開用高速アーム動作中フラグ

// MCP25625オブジェクトを作成（CAN SPI設定を使用）
mcp25625_t can(SPI1_CONFIG.spi_port, SPI1_CONFIG.pin_cs[0], SPI1_CONFIG.pin_rst);

// AMT223-V エンコーダマネージャを作成
AMT223V_Manager encoder_manager(SPI1_CONFIG.spi_port, SPI1_CONFIG.pin_miso, SPI1_CONFIG.pin_sck, SPI1_CONFIG.pin_mosi);

// RoboMasterモータオブジェクト
robomaster_motor_t motor1(&can, 1, Mech::gear_ratio_R);  // motor_id=1
robomaster_motor_t motor2(&can, 2, Mech::gear_ratio_P);  // motor_id=2

// シューティングエリアのサーボ
Servo shooting_servo(ShootingConfig::SERVO_PIN);
bool is_moving_shooting_servo = false;
absolute_time_t g_last_shoot_servo_time = {0};
void move_shooting_servo() {
    is_moving_shooting_servo = true;
    g_last_shoot_servo_time = get_absolute_time();
}

float clampTorque(float torque, float max_torque) {
    if (torque > max_torque) {
        return max_torque;
    } else if (torque < -max_torque) {
        return -max_torque;
    }
    return torque;
}

float clamp(float value, float min_value, float max_value) {
    if (value < min_value) {
        return min_value;
    } else if (value > max_value) {
        return max_value;
    }
    return value;
}

void polling_default_LED_flashing() {
    while (true) {
        gpio_put(PICO_DEFAULT_LED_PIN, 1);
        sleep_ms(200);
        gpio_put(PICO_DEFAULT_LED_PIN, 0);
        sleep_ms(200);
    }
}

// 共有データ構造体
typedef struct
{
    int motor_speed;
    int sensor_value;

    // 制御状態
    float current_position_R;  // R軸現在位置 [rad]
    float current_position_P;  // P軸現在位置 [rad]
    float current_velocity_R;  // R軸現在速度 [rad/s]
    float current_velocity_P;  // P軸現在速度 [rad/s]

    // 制御出力
    float target_velocity_R;  // R軸目標速度 [rad/s]（位置PIDの出力）
    float target_velocity_P;  // P軸目標速度 [rad/s]（位置PIDの出力）
    float target_torque_R;    // R軸目標トルク [Nm]（速度I-Pの出力）
    float target_torque_P;    // P軸目標トルク [Nm]（速度I-Pの出力）

    // エンコーダ詳細情報（Core1→Core0）
    int16_t encoder_p_turn_count;          // P軸エンコーダ回転回数
    float encoder_p_single_angle_deg;      // P軸エンコーダ単回転角度[deg]
    float encoder_p_continuous_angle_rad;  // P軸エンコーダ連続角度[rad]
    float encoder_r_angle_deg;             // R軸エンコーダ角度[deg]
    bool encoder_r_valid;                  // R軸エンコーダデータ有効性
    bool encoder_p_valid;                  // P軸エンコーダデータ有効性

    // デバッグ・制御タイミング情報
    float target_current_R;      // R軸目標電流 [A]
    float target_current_P;      // P軸目標電流 [A]
    int timing_violation_count;  // 制御周期違反回数
    led_mode_t led_status;       // LED状態
    int can_error_count;         // CAN送信エラー回数

    float current_time;  // 現在時刻 [s]
} robot_state_t;

// 共有状態とミューテックス
static robot_state_t g_robot_state;
static mutex_t g_state_mutex;

// 軌道データとミューテックス
static trajectory_data_t g_trajectory_data;
static mutex_t g_trajectory_mutex;

// グローバルデバッグマネージャ
static DebugManager* g_debug_manager = nullptr;

// SPI初期化関数
bool init_spi(const spi_config_t* config) {
    // SPIの初期化
    spi_init(config->spi_port, config->baudrate);
    gpio_set_function(config->pin_miso, GPIO_FUNC_SPI);
    gpio_set_function(config->pin_sck, GPIO_FUNC_SPI);
    gpio_set_function(config->pin_mosi, GPIO_FUNC_SPI);

    // 複数のCSピンを設定
    for (int i = 0; i < config->num_cs_pins; i++) {
        gpio_init(config->pin_cs[i]);
        gpio_set_dir(config->pin_cs[i], GPIO_OUT);
        gpio_put(config->pin_cs[i], 1);  // CS初期状態はHIGH
        g_debug_manager->info("CS%d pin %d initialized\n", i, config->pin_cs[i]);
    }

    // リセットピンがある場合の設定
    if (config->pin_rst >= 0) {
        gpio_init(config->pin_rst);
        gpio_set_dir(config->pin_rst, GPIO_OUT);
        gpio_put(config->pin_rst, 1);  // リセット解除
        g_debug_manager->info("Reset pin %d initialized\n", config->pin_rst);
    }

    return true;
}

// 複数のSPIデバイスを初期化する関数
bool init_all_spi_devices() {
    // CAN IC用SPI初期化
    if (!init_spi(&SPI1_CONFIG)) {
        g_debug_manager->error("Failed to initialize CAN SPI!\n");
        return false;
    }
    g_debug_manager->info("CAN SPI initialized successfully!\n");

    return true;
}

// エンコーダの初期化関数
bool init_encoders() {
    static int encoder1_index = -1;  // R軸エンコーダのインデックス
    static int encoder2_index = -1;  // P軸エンコーダのインデックス

    // エンコーダが未登録の場合のみ追加
    if (encoder_manager.get_current_encoder_count() == 0) {
        g_debug_manager->info("Adding encoders to manager...\n");
        // エンコーダを追加
        encoder1_index = encoder_manager.add_encoder(SPI1_CONFIG.pin_cs[1], Ctrl::R_VELOCITY_CUTOFF_FREQ, false);  // CS pin 7 (R軸: 単回転)
        encoder2_index = encoder_manager.add_encoder(SPI1_CONFIG.pin_cs[2], Ctrl::P_VELOCITY_CUTOFF_FREQ, true);   // CS pin 6 (P軸: マルチターン対応)

        if (encoder1_index < 0 || encoder2_index < 0) {
            g_debug_manager->error("Failed to add encoders!\n");
            return false;
        }
        g_debug_manager->info("Encoders added successfully: R=%d, P=%d\n", encoder1_index, encoder2_index);
    }

    // 全エンコーダ初期化（安定化時間を含む）
    g_debug_manager->info("Starting encoder initialization with extended stabilization...\n");
    if (!encoder_manager.init_all_encoders()) {
        g_debug_manager->error("Failed to initialize encoders!\n");
        return false;
    }

    g_debug_manager->info("All encoders initialized successfully!\n");
    return true;
}

// Core0用軌道計算関数
bool calculate_trajectory_core0(
    const float current_position[2],
    const float target_position[2],
    const float intermediate_pos1[2],
    const float intermediate_pos2[2],
    const float intermediate_pos3[2]) {
    // 中継点の有無を判定
    bool has_inter1 = !std::isnan(intermediate_pos1[0]) && !std::isnan(intermediate_pos1[1]);
    bool has_inter2 = !std::isnan(intermediate_pos2[0]) && !std::isnan(intermediate_pos2[1]);
    bool has_inter3 = !std::isnan(intermediate_pos3[0]) && !std::isnan(intermediate_pos3[1]);

    // 軌道計算用入力構造体、まずはR軸のみ軌道を計算
    trajectory_t trajectory_R_core0(Traj::R_MAX_VELOCITY, Traj::R_ACCEL, Traj::R_DECEL, Traj::R_S_CURVE_RATIO, current_position[0], target_position[0], Traj::R_THRESHOLD_DIST);

    // R軸のみ軌道を計算
    trajectory_R_core0.calculate_s_curve_trajectory_params();
    float total_time_R = trajectory_R_core0.get_total_time();  // R軸の総移動時間[s]
    int point_count = static_cast<int>(total_time_R / Traj::TRAJECTORY_CONTROL_PERIOD) + 1;
    if (point_count > Traj::MAX_TRAJECTORY_POINTS) {
        g_debug_manager->error("Calculated R trajectory points %d exceed maximum limit!\n", point_count);
        return false;
    }

    // 軌道点の配列を確保
    static trajectory_point_t trajectory_points[Traj::MAX_TRAJECTORY_POINTS];

    // 進行方向判定
    bool is_forward_R = current_position[0] < target_position[0];
    bool is_forward_P = has_inter1 ? (current_position[1] < intermediate_pos1[1]) : (current_position[1] < target_position[1]);

    struct SectionInfo {
        const float* start_pos;
        const float* end_pos;
    };
    SectionInfo sections[4];  // 最大4区間（中継点3つ＋目標点）
    int section_count = 0;

    // 区間リストを構築
    if (has_inter1) sections[section_count++] = {current_position, intermediate_pos1};
    if (has_inter2) sections[section_count++] = {intermediate_pos1, intermediate_pos2};
    if (has_inter3) sections[section_count++] = {intermediate_pos2, intermediate_pos3};
    sections[section_count++] = {
        has_inter3 ? intermediate_pos3 : (has_inter2 ? intermediate_pos2 : (has_inter1 ? intermediate_pos1 : current_position)),
        target_position};

    int current_section = 0;
    float section_start_time = 0.0f;

    // P軸軌道オブジェクト
    trajectory_t trajectory_P_core0(Traj::P_MAX_VELOCITY, Traj::P_ACCEL, Traj::P_DECEL, Traj::P_S_CURVE_RATIO,
                                    sections[0].start_pos[1], sections[0].end_pos[1], Traj::P_THRESHOLD_DIST);
    trajectory_P_core0.calculate_s_curve_trajectory_params();

    for (int i = 0; i < point_count; i++) {
        float time = i * Traj::TRAJECTORY_CONTROL_PERIOD;
        float pos_R, vel_R, acc_R;
        float pos_P, vel_P, acc_P;

        trajectory_R_core0.get_s_curve_state(time, pos_R, vel_R, acc_R);

        // P軸の現在区間で軌道計算
        trajectory_P_core0.get_s_curve_state(time - section_start_time, pos_P, vel_P, acc_P);

        // 区間終端判定（R軸・P軸両方）
        const float* end_pos = sections[current_section].end_pos;
        bool r_reached = (is_forward_R && pos_R >= end_pos[0]) || (!is_forward_R && pos_R <= end_pos[0]);
        bool p_reached = (is_forward_P && pos_P >= end_pos[1]) || (!is_forward_P && pos_P <= end_pos[1]);

        if (r_reached && p_reached && current_section + 1 < section_count) {
            // 次区間へ
            section_start_time = time;
            current_section++;
            is_forward_P = sections[current_section].start_pos[1] < sections[current_section].end_pos[1];
            trajectory_P_core0.set_start_pos(sections[current_section].start_pos[1]);
            trajectory_P_core0.set_end_pos(sections[current_section].end_pos[1]);
            trajectory_P_core0.calculate_s_curve_trajectory_params();

            // 最後の区間に入る場合
            if (current_section + 1 == section_count) {
                float remaining_time = std::max(0.0f, total_time_R - time);
                float new_total_time_P = trajectory_P_core0.get_total_time();
                if (new_total_time_P > remaining_time) {
                    point_count = i + static_cast<int>(new_total_time_P / Traj::TRAJECTORY_CONTROL_PERIOD) + 1;
                    if (point_count > Traj::MAX_TRAJECTORY_POINTS) {
                        g_debug_manager->error("Adjusted trajectory points %d exceed maximum limit!\n", point_count);
                        return false;
                    }
                }
            }
        }

        trajectory_points[i] = {pos_R, vel_R, acc_R, pos_P, vel_P, acc_P};
    }

    // // 軌道点を全て表示
    // printf("Point, Rpos, Rvel, Racc, Ppos, Pvel, Pacc\n");
    // for (int i = 0; i < point_count; i++) {
    //     printf("  %d, %.6f, %.6f, %.6f, %.6f, %.6f, %.6f\n",
    //            i,
    //            trajectory_points[i].position_R,
    //            trajectory_points[i].velocity_R,
    //            trajectory_points[i].acceleration_R,
    //            trajectory_points[i].position_P,
    //            trajectory_points[i].velocity_P,
    //            trajectory_points[i].acceleration_P);
    // }

    // 軌道データを計算して配列に格納
    mutex_enter_blocking(&g_trajectory_mutex);
    g_trajectory_data.point_count = point_count;
    g_trajectory_data.current_index = 0;
    g_trajectory_data.active = false;
    g_trajectory_data.complete = false;
    g_trajectory_data.final_target_R = target_position[0];  // 最終目標位置を保存
    g_trajectory_data.final_target_P = target_position[1];
    g_trajectory_data.position_reached = false;
    memcpy(g_trajectory_data.points, trajectory_points, sizeof(trajectory_point_t) * point_count);
    mutex_exit(&g_trajectory_mutex);

    g_debug_manager->debug("Trajectory calculated: %d points, max_time=%.2fs", point_count, point_count * Mc::CONTROL_PERIOD_S);
    g_debug_manager->debug("  R: %.3f → %.3f rad, P: %.3f → %.3f rad",
                           current_position[0], target_position[0], current_position[1], target_position[1]);

    return true;
}

void init_hand_dist() {
    // ポンプの設定
    gpio_init(Hand::PUMP_PIN);
    gpio_set_dir(Hand::PUMP_PIN, GPIO_OUT);
    gpio_init(Hand::SOLENOID_PIN);
    gpio_set_dir(Hand::SOLENOID_PIN, GPIO_OUT);
    gpio_init(QuickArmConfig::PUMP_PIN);
    gpio_set_dir(QuickArmConfig::PUMP_PIN, GPIO_OUT);
    gpio_init(QuickArmConfig::SOLENOID_PIN);
    gpio_set_dir(QuickArmConfig::SOLENOID_PIN, GPIO_OUT);

    sleep_ms(1000);  // GPIO初期化後の安定化待ち

    // Dynamixelの設定
    g_debug_manager->info("Initializing Dynamixels (Daisy Chain on UART1)...\n");
    init_crc();
    configure_uart(&UART0, BAUD_RATE);
    configure_uart(&UART1, BAUD_RATE);
    sleep_ms(100);
    write_statusReturnLevel(&UART0, QuickArmConfig::DXL_ID_ROTATE, 0x00);
    write_statusReturnLevel(&UART0, QuickArmConfig::DXL_ID_LIFT, 0x00);
    write_statusReturnLevel(&UART1, Hand::DXL_ID_HAND, 0x00);
    write_statusReturnLevel(&UART1, Hand::DXL_ID_LIFT, 0x00);
    write_statusReturnLevel(&UART1, Dist::DXL_ID_LEFT, 0x00);
    write_statusReturnLevel(&UART1, Dist::DXL_ID_RIGHT, 0x00);
    sleep_ms(100);
    write_dxl_led(&UART0, QuickArmConfig::DXL_ID_ROTATE, true);
    write_dxl_led(&UART0, QuickArmConfig::DXL_ID_LIFT, true);
    write_dxl_led(&UART1, Hand::DXL_ID_HAND, true);
    write_dxl_led(&UART1, Hand::DXL_ID_LIFT, true);
    write_dxl_led(&UART1, Dist::DXL_ID_LEFT, true);
    write_dxl_led(&UART1, Dist::DXL_ID_RIGHT, true);
    sleep_ms(100);
    write_dxl_led(&UART0, QuickArmConfig::DXL_ID_ROTATE, false);
    write_dxl_led(&UART0, QuickArmConfig::DXL_ID_LIFT, false);
    write_dxl_led(&UART1, Hand::DXL_ID_HAND, false);
    write_dxl_led(&UART1, Hand::DXL_ID_LIFT, false);
    write_dxl_led(&UART1, Dist::DXL_ID_LEFT, false);
    write_dxl_led(&UART1, Dist::DXL_ID_RIGHT, false);
    sleep_ms(100);
    write_torqueEnable(&UART0, QuickArmConfig::DXL_ID_ROTATE, false);
    write_torqueEnable(&UART0, QuickArmConfig::DXL_ID_LIFT, false);
    write_torqueEnable(&UART1, Hand::DXL_ID_HAND, false);
    write_torqueEnable(&UART1, Hand::DXL_ID_LIFT, false);
    write_torqueEnable(&UART1, Dist::DXL_ID_LEFT, false);
    write_torqueEnable(&UART1, Dist::DXL_ID_RIGHT, false);
    sleep_ms(100);
    write_position_Dgain(&UART0, QuickArmConfig::DXL_ID_ROTATE, QuickArmConfig::ROTATE_POSITION_D_GAIN);
    write_position_Dgain(&UART0, QuickArmConfig::DXL_ID_LIFT, QuickArmConfig::LIFT_POSITION_D_GAIN);
    sleep_ms(100);
    write_position_Pgain(&UART0, QuickArmConfig::DXL_ID_ROTATE, QuickArmConfig::ROTATE_POSITION_P_GAIN);
    write_position_Pgain(&UART0, QuickArmConfig::DXL_ID_LIFT, QuickArmConfig::LIFT_POSITION_P_GAIN);
    sleep_ms(100);
    // write_position_Igain(&UART0, QuickArmConfig::DXL_ID_ROTATE, QuickArmConfig::ROTATE_POSITION_I_GAIN);
    write_position_Igain(&UART0, QuickArmConfig::DXL_ID_LIFT, QuickArmConfig::LIFT_POSITION_I_GAIN);
    sleep_ms(100);
    write_dxl_current_limit(&UART0, QuickArmConfig::DXL_ID_ROTATE, QuickArmConfig::ROTATE_CURRENT_LIMIT);
    write_dxl_current_limit(&UART0, QuickArmConfig::DXL_ID_LIFT, QuickArmConfig::LIFT_CURRENT_LIMIT);
    write_dxl_current_limit(&UART1, Hand::DXL_ID_HAND, Hand::HAND_CURRENT_LIMIT);
    write_dxl_current_limit(&UART1, Hand::DXL_ID_LIFT, Hand::LIFT_CURRENT_LIMIT);
    write_dxl_current_limit(&UART1, Dist::DXL_ID_LEFT, Dist::DISTURBANCE_CURRENT_LIMIT);
    write_dxl_current_limit(&UART1, Dist::DXL_ID_RIGHT, Dist::DISTURBANCE_CURRENT_LIMIT);
    sleep_ms(100);
    write_operatingMode(&UART0, QuickArmConfig::DXL_ID_ROTATE, false);
    write_operatingMode(&UART0, QuickArmConfig::DXL_ID_LIFT, false);
    write_operatingMode(&UART1, Hand::DXL_ID_HAND, false);  // false : 位置制御, true : 拡張位置制御(マルチターン)
    write_operatingMode(&UART1, Hand::DXL_ID_LIFT, false);
    write_operatingMode(&UART1, Dist::DXL_ID_LEFT, false);
    write_operatingMode(&UART1, Dist::DXL_ID_RIGHT, false);
    sleep_ms(500);
    write_torqueEnable(&UART0, QuickArmConfig::DXL_ID_ROTATE, true);
    write_torqueEnable(&UART0, QuickArmConfig::DXL_ID_LIFT, true);
    write_torqueEnable(&UART1, Hand::DXL_ID_HAND, true);
    write_torqueEnable(&UART1, Hand::DXL_ID_LIFT, true);
    write_torqueEnable(&UART1, Dist::DXL_ID_LEFT, true);
    write_torqueEnable(&UART1, Dist::DXL_ID_RIGHT, true);
    sleep_ms(500);
    control_position_multiturn(&UART0, QuickArmConfig::DXL_ID_ROTATE, QuickArmConfig::START_HAND_ANGLE);
    control_position(&UART1, Hand::DXL_ID_HAND, Hand::HandAngle::START);
    sleep_ms(500);
    control_position_multiturn(&UART0, QuickArmConfig::DXL_ID_LIFT, QuickArmConfig::START_UP_ANGLE);
    control_position_multiturn(&UART1, Hand::DXL_ID_LIFT, Hand::LiftAngle::SHOOT_UP);
    sleep_ms(500);
    control_position_multiturn(&UART1, Dist::DXL_ID_LEFT, Dist::LEFT_DEPLOY_PRE);
    sleep_ms(500);
    control_position_multiturn(&UART1, Dist::DXL_ID_RIGHT, Dist::RIGHT_DEPLOY_PRE);
    sleep_ms(100);
    gpio_put(QuickArmConfig::SOLENOID_PIN, 0);  // ソレノイドを吸着状態にする
    gpio_put(QuickArmConfig::PUMP_PIN, 1);
    gpio_put(Hand::SOLENOID_PIN, 0);  // ソレノイドを吸着状態にする
    gpio_put(Hand::PUMP_PIN, 1);
    g_debug_manager->info("hand initialized\n");
}

// 　最速アーム実行
void exe_QuickArm(QuickArm_state_t* quick_arm_state) {
    static absolute_time_t state_start_time = get_absolute_time();
    uint32_t elapsed_ms = absolute_time_diff_us(state_start_time, get_absolute_time()) / 1000;
    switch (*quick_arm_state) {
        case HAND_STANDBY:
            g_debug_manager->debug("hand requested\n");
            *quick_arm_state = CATCHING_POSITION;
            state_start_time = get_absolute_time();
            gpio_put(QuickArmConfig::PUMP_PIN, 1);
            control_position_multiturn(&UART0, QuickArmConfig::DXL_ID_ROTATE, QuickArmConfig::CATCH_ANGLE);
            g_debug_manager->debug("Hand catching position %d\n");

            break;

        case CATCHING_POSITION:
            if (elapsed_ms >= 800) {  // 500
                *quick_arm_state = HAND_DROPPING;
                state_start_time = get_absolute_time();
                g_debug_manager->debug("Hand dropping...\n");
                control_position_multiturn(&UART0, QuickArmConfig::DXL_ID_LIFT, QuickArmConfig::LOWER_ANGLE);
            }
            break;

        case HAND_DROPPING:
            if (elapsed_ms >= 800) {
                *quick_arm_state = CATCHING_WAIT;
                state_start_time = get_absolute_time();
            }
            break;

        case CATCHING_WAIT:
            if (elapsed_ms >= 300) {
                *quick_arm_state = HAND_LIFTING;
                state_start_time = get_absolute_time();
                control_position_multiturn(&UART0, QuickArmConfig::DXL_ID_LIFT, QuickArmConfig::UPPER_ANGLE);
                g_debug_manager->debug("Hand raising...\n");
            }
            break;

        case HAND_LIFTING:
            if (elapsed_ms >= 800) {
                control_position_multiturn(&UART0, QuickArmConfig::DXL_ID_ROTATE, QuickArmConfig::SHOOTING_ANGLE);
                g_debug_manager->debug("Hand raised, work done.\n");
                state_start_time = get_absolute_time();
                *quick_arm_state = SHOOTING_POSITION;
            }
            break;

        case SHOOTING_POSITION:
            if (elapsed_ms >= 900) {
                *quick_arm_state = HAND_FOLD;
                state_start_time = get_absolute_time();
                gpio_put(QuickArmConfig::PUMP_PIN, 0);      // ポンプ停止
                gpio_put(QuickArmConfig::SOLENOID_PIN, 1);  // ソレノイドを非吸着状態にする
                g_debug_manager->debug("Hand in shooting position, pump off.\n");
            }
            break;

        case HAND_FOLD:
            if (elapsed_ms >= 100) {
                state_start_time = get_absolute_time();
                control_position_multiturn(&UART0, QuickArmConfig::DXL_ID_ROTATE, QuickArmConfig::INTER_POINT);
                g_debug_manager->debug("Hand folding...\n");
                *quick_arm_state = HAND_FINISH;
            }
            break;

        case HAND_FINISH:
            if (elapsed_ms >= 500) {
                control_position_multiturn(&UART0, QuickArmConfig::DXL_ID_ROTATE, QuickArmConfig::FOLD_ANGLE);
                g_moving_quick_arm = false;
                *quick_arm_state = HAND_END;
                g_debug_manager->debug("Hand folded, work done.\n");
            }
            break;

        case HAND_END:
            break;  // 何もしない
    }
}

// 　ハンドの動作実行
void hand_tick(hand_state_t* hand_state, bool* has_work, absolute_time_t* state_start_time, float hand_angle, int32_t lift_angle, bool* going_common_area) {
    uint32_t elapsed_ms = absolute_time_diff_us(*state_start_time, get_absolute_time()) / 1000;
    switch (*hand_state) {
        case HAND_IDLE:
            g_debug_manager->debug("hand requested\n");
            if (*going_common_area) {  // 共通エリアへ向かう際の高さ調整
                gpio_set_irq_enabled(BUTTON_PIN, GPIO_IRQ_EDGE_FALL, false);
                *hand_state = HAND_WAITING;
                *state_start_time = get_absolute_time();
                *going_common_area = false;
                control_position_multiturn(&UART1, Hand::DXL_ID_LIFT, has_work ? Hand::LiftAngle::SHOOT_LOW : Hand::LiftAngle::CATCH_ENTER_COMMON_AREA);
                g_debug_manager->debug("Going to common area, wait...\n");
                gpio_set_irq_enabled(BUTTON_PIN, GPIO_IRQ_EDGE_FALL, true);
            } else {
                if (!*has_work) {
                    gpio_set_irq_enabled(BUTTON_PIN, GPIO_IRQ_EDGE_FALL, false);
                    *hand_state = HAND_LOWERING;
                    *state_start_time = get_absolute_time();
                    gpio_put(Hand::PUMP_PIN, 1);
                    g_debug_manager->debug("Hand lowering...");
                    control_position_multiturn(&UART1, Hand::DXL_ID_LIFT, Hand::LiftAngle::FRONT_CATCH);
                    gpio_set_irq_enabled(BUTTON_PIN, GPIO_IRQ_EDGE_FALL, true);
                } else {
                    *hand_state = HAND_RELEASE;
                    *state_start_time = get_absolute_time();
                    gpio_put(Hand::SOLENOID_PIN, 1);
                    gpio_put(Hand::PUMP_PIN, 0);
                }
            }
            break;

        case HAND_LOWERING:
            if (elapsed_ms >= 300) {
                *hand_state = HAND_SUCTION_WAIT;
                *state_start_time = get_absolute_time();
                g_debug_manager->debug("Hand suction wait...\n");
            }
            break;

        case HAND_SUCTION_WAIT:
            if (elapsed_ms >= 100) {
                gpio_set_irq_enabled(BUTTON_PIN, GPIO_IRQ_EDGE_FALL, false);
                *hand_state = HAND_RAISING;
                *state_start_time = get_absolute_time();
                control_position_multiturn(&UART1, Hand::DXL_ID_LIFT, lift_angle);
                g_debug_manager->debug("Hand raising...\n");
                gpio_set_irq_enabled(BUTTON_PIN, GPIO_IRQ_EDGE_FALL, true);
            }
            break;

        case HAND_RAISING:
            if (elapsed_ms >= 200) {
                gpio_set_irq_enabled(BUTTON_PIN, GPIO_IRQ_EDGE_FALL, false);
                *has_work = true;
                control_position(&UART1, Hand::DXL_ID_HAND, hand_angle);
                g_debug_manager->debug("Hand raised, work done.\n");
                *hand_state = HAND_WAITING;  // HAND_IDLE前に1秒待機
                *state_start_time = get_absolute_time();
                gpio_set_irq_enabled(BUTTON_PIN, GPIO_IRQ_EDGE_FALL, true);
            }
            break;

        case HAND_RELEASE:
            if (elapsed_ms >= 150) {
                gpio_set_irq_enabled(BUTTON_PIN, GPIO_IRQ_EDGE_FALL, false);
                *has_work = false;
                gpio_put(Hand::SOLENOID_PIN, 0);
                gpio_put(Hand::PUMP_PIN, 1);
                control_position(&UART1, Hand::DXL_ID_HAND, hand_angle);
                g_debug_manager->debug("Hand released\n");
                *hand_state = HAND_WAITING;  // HAND_IDLE前に1秒待機
                *state_start_time = get_absolute_time();
                move_shooting_servo();  // シューティングエリア用サーボを動かす
                gpio_set_irq_enabled(BUTTON_PIN, GPIO_IRQ_EDGE_FALL, true);
            }
            break;

        case HAND_WAITING:
            if (elapsed_ms >= 150) {
                *hand_state = HAND_IDLE;
            }
            break;
    }
}

// 妨害展開・最速アームの割り込みハンドラ
void handle_disturbance_trigger() {
    if (g_moving_quick_arm && (g_quickarm_state != HAND_END)) {
        return;  // 高速アーム動作中は無視
    }

    static uint32_t last_button_press_time = 0;
    uint32_t now = time_us_32();
    // 200ms以内の連続した割り込みはチャタリングとみなし無視する
    if (now - last_button_press_time < 200 * 1000) {
        return;
    }
    last_button_press_time = now;

    // 妨害レベルを変化させる
    g_disturbance_level = (g_disturbance_level) % 2 + 1;  // 0→1→2→1→2...
}

// ボタンを押したときのコールバック関数
void button_cb(uint gpio, uint32_t events) {
    if (gpio != BUTTON_PIN || !(events & GPIO_IRQ_EDGE_FALL)) {
        return;  // 関係ないピンやイベントは無視
    }
    gpio_set_irq_enabled(BUTTON_PIN, GPIO_IRQ_EDGE_FALL, false);
    handle_disturbance_trigger();
    gpio_set_irq_enabled(BUTTON_PIN, GPIO_IRQ_EDGE_FALL, true);
}

// デバッグ用ユーティリティ関数: 軌道目標値を安全に取得する共通関数
void get_safe_trajectory_targets(float current_pos_R, float current_pos_P,
                                 float* traj_pos_R, float* traj_pos_P,
                                 float* traj_vel_R, float* traj_vel_P) {
    // mutex_enter_blocking(&g_trajectory_mutex); // 呼び出し元でミューテックス取得済み

    if (g_trajectory_data.active && g_trajectory_data.current_index < g_trajectory_data.point_count) {
        // 軌道実行中
        int idx = g_trajectory_data.current_index;
        *traj_pos_R = g_trajectory_data.points[idx].position_R;
        *traj_pos_P = g_trajectory_data.points[idx].position_P;
        *traj_vel_R = g_trajectory_data.points[idx].velocity_R;
        *traj_vel_P = g_trajectory_data.points[idx].velocity_P;
    } else if (g_trajectory_data.current_index >= g_trajectory_data.point_count &&
               g_trajectory_data.point_count > 0) {
        // 軌道データ終了後
        *traj_pos_R = g_trajectory_data.final_target_R;
        *traj_pos_P = g_trajectory_data.final_target_P;
        *traj_vel_R = 0.0f;
        *traj_vel_P = 0.0f;
    } else {
        // 軌道停止時
        *traj_pos_R = current_pos_R;
        *traj_pos_P = current_pos_P;
        *traj_vel_R = 0.0f;
        *traj_vel_P = 0.0f;
    }
}

// Core 1: 通信・制御担当
void core1_entry(void) {
    // CANの初期化（リトライ付き）
    while (!can.init(CAN_1000KBPS)) {
        // 初期化失敗時のLED点滅
        gpio_put(PICO_DEFAULT_LED_PIN, 1);
        sleep_ms(10);
        gpio_put(PICO_DEFAULT_LED_PIN, 0);
        sleep_ms(10);
    }
    // 初期化成功はCore0で表示済み
    float target_current[4] = {0.0, 0.0, 0.0, 0.0};  // モータ1~4の目標電流値(A)

    // 制御周期管理構造体の初期化
    control_timing_t control_timing;
    init_control_timing(&control_timing);

    // 制御開始時刻を記録
    absolute_time_t control_start_time = get_absolute_time();

    float disturbance_torque_R = 0.0f;                                                                        // R軸の外乱トルク
    float control_torque_R = 0.0f;                                                                            // R軸の制御トルク
    float target_torque_R = 0.0f;                                                                             // R軸の目標トルク
    float error_position_R = 0.0f;                                                                            // R軸の位置誤差
    float error_velocity_R = 0.0f;                                                                            // R軸の速度誤差
    float acceleration_feedforward_R = 0.0f;                                                                  // R軸の加速度フィードフォワード
    disturbance_observer_t dob_R(Mech::R_EQ_INERTIA, Ctrl::R_VELOCITY_CUTOFF_FREQ, Ctrl::R_DOB_CUTOFF_FREQ);  // R軸の外乱オブザーバ

    float disturbance_torque_P = 0.0f;                                                                        // P軸の外乱トルク
    float control_torque_P = 0.0f;                                                                            // P軸の制御トルク
    float target_torque_P = 0.0f;                                                                             // P軸の目標トルク
    float error_position_P = 0.0f;                                                                            // P軸の位置誤差
    float error_velocity_P = 0.0f;                                                                            // P軸の速度誤差
    float acceleration_feedforward_P = 0.0f;                                                                  // P軸の加速度フィードフォワード
    disturbance_observer_t dob_P(Mech::P_EQ_INERTIA, Ctrl::P_VELOCITY_CUTOFF_FREQ, Ctrl::P_DOB_CUTOFF_FREQ);  // P軸の外乱オブザーバ

    // ループカウンタの初期化
    int loop_counter = 0;

    while (true) {
        // 制御周期開始処理
        control_timing_start(&control_timing, Mc::CONTROL_PERIOD_MS);

        // FIFOから軌道開始信号をチェック（ノンブロッキング）
        uint32_t trajectory_signal;
        if (multicore_fifo_pop_timeout_us(0, &trajectory_signal)) {
            if (trajectory_signal == Mc::TRAJECTORY_DATA_SIGNAL) {
                // 軌道データの実行を開始
                mutex_enter_blocking(&g_trajectory_mutex);
                g_trajectory_data.active = true;
                g_trajectory_data.current_index = 0;
                g_trajectory_data.complete = false;
                g_trajectory_data.position_reached = false;  // 位置到達フラグをリセット
                mutex_exit(&g_trajectory_mutex);
            }
        }

        // 経過時間を秒単位に変換
        float current_time_s = static_cast<float>(absolute_time_diff_us(control_start_time, control_timing.loop_start_time)) / 1000000.0f;

        // --- エンコーダ読み取り処理 ---
        float motor_position_R = 0.0f, motor_position_P = 0.0f;
        float motor_velocity_R = 0.0f, motor_velocity_P = 0.0f;
        bool enc1_ok = encoder_manager.read_encoder(0);  // エンコーダ0 (R軸)
        bool enc2_ok = encoder_manager.read_encoder(1);  // エンコーダ1 (P軸)

        // エンコーダデータの取得
        float encoder_r_angle_deg = 0.0f;
        int16_t encoder_p_turn_count = 0;
        float encoder_p_single_angle_deg = 0.0f;
        float encoder_p_continuous_angle_rad = 0.0f;

        if (enc1_ok) {
            motor_position_R = encoder_manager.get_encoder_angle_rad(0) * Mech::ENCODER_R_DIRECTION;
            motor_velocity_R = encoder_manager.get_encoder_angular_velocity_rad(0) * Mech::ENCODER_R_DIRECTION;
            encoder_r_angle_deg = encoder_manager.get_encoder_angle_deg(0);
        }

        if (enc2_ok) {
            // P軸はマルチターン対応エンコーダのため連続角度を使用
            motor_position_P = encoder_manager.get_encoder_continuous_angle_rad(1) * Mech::ENCODER_P_DIRECTION;
            motor_velocity_P = encoder_manager.get_encoder_angular_velocity_rad(1) * Mech::ENCODER_P_DIRECTION;

            // デバッグ用エンコーダ情報を取得
            encoder_p_turn_count = encoder_manager.get_encoder_turn_count(1);
            encoder_p_single_angle_deg = encoder_manager.get_encoder_angle_deg(1);
            encoder_p_continuous_angle_rad = encoder_manager.get_encoder_continuous_angle_rad(1);
        }

        // // --- モータフィードバック受信 ---
        // float motor_velocity_R = 0.0, motor_velocity_P = 0.0f;
        // if (motor1.receive_feedback()) {
        //     // motor_position_R = motor1.get_continuous_angle() * MOTOR_R_DIRECTION; //  位置は外付けエンコーダの方を使う
        //     motor_velocity_R = motor1.get_angular_velocity();
        // }
        // if (motor2.receive_feedback()) {
        //     // motor_position_P = motor2.get_continuous_angle() * MOTOR_P_DIRECTION;
        //     motor_velocity_P = motor2.get_angular_velocity();
        // }

        // --- 共有データから目標値取得と状態更新 ---

        mutex_enter_blocking(&g_state_mutex);
        // 現在時刻を更新
        g_robot_state.current_time = current_time_s;

        // 現在状態を更新
        g_robot_state.current_position_R = motor_position_R;
        g_robot_state.current_position_P = motor_position_P;
        g_robot_state.current_velocity_R = motor_velocity_R;
        g_robot_state.current_velocity_P = motor_velocity_P;

        // エンコーダ詳細情報を更新
        g_robot_state.encoder_r_angle_deg = encoder_r_angle_deg;
        g_robot_state.encoder_p_turn_count = encoder_p_turn_count;
        g_robot_state.encoder_p_single_angle_deg = encoder_p_single_angle_deg;
        g_robot_state.encoder_p_continuous_angle_rad = encoder_p_continuous_angle_rad;
        g_robot_state.encoder_r_valid = enc1_ok;
        g_robot_state.encoder_p_valid = enc2_ok;

        mutex_exit(&g_state_mutex);

        // --- 軌道データベースの制御計算 ---
        float trajectory_target_pos_R = motor_position_R;  // デフォルトは現在位置
        float trajectory_target_pos_P = motor_position_P;
        float trajectory_target_vel_R = 0.0f;
        float trajectory_target_vel_P = 0.0f;
        float trajectory_target_accel_R = 0.0f;
        float trajectory_target_accel_P = 0.0f;

        // 軌道データから目標値を取得
        mutex_enter_blocking(&g_trajectory_mutex);
        bool trajectory_completed = false;
        if (g_trajectory_data.active) {
            if (g_trajectory_data.current_index < g_trajectory_data.point_count) {
                int idx = g_trajectory_data.current_index;
                trajectory_target_pos_R = g_trajectory_data.points[idx].position_R;
                trajectory_target_vel_R = g_trajectory_data.points[idx].velocity_R;
                trajectory_target_accel_R = g_trajectory_data.points[idx].acceleration_R;
                trajectory_target_pos_P = g_trajectory_data.points[idx].position_P;
                trajectory_target_vel_P = g_trajectory_data.points[idx].velocity_P;
                trajectory_target_accel_P = g_trajectory_data.points[idx].acceleration_P;

                // Core1が10回回るごとに軌道インデックスを1だけ進める
                static float last_trajectory_update_time = current_time_s;  // 最後の軌道更新時刻
                if (current_time_s - last_trajectory_update_time >= Traj::TRAJECTORY_CONTROL_PERIOD) {
                    g_trajectory_data.current_index++;
                    last_trajectory_update_time = current_time_s;
                }

                // 軌道の時系列が完了した場合、位置ベースの完了判定に移行
            } else if (g_trajectory_data.current_index >= g_trajectory_data.point_count) {
                // 最終目標位置を設定し、位置到達判定モードに移行
                trajectory_target_pos_R = g_trajectory_data.final_target_R;
                trajectory_target_pos_P = g_trajectory_data.final_target_P;
                trajectory_target_vel_R = 0.0f;
                trajectory_target_vel_P = 0.0f;
                trajectory_target_accel_R = 0.0f;
                trajectory_target_accel_P = 0.0f;

                // 位置到達判定
                float position_error_R = std::abs(g_trajectory_data.final_target_R - motor_position_R);
                float position_error_P = std::abs(g_trajectory_data.final_target_P - motor_position_P);
                float velocity_magnitude_R = std::abs(motor_velocity_R);
                float velocity_magnitude_P = std::abs(motor_velocity_P);

                // 位置誤差と速度が両方とも許容範囲内の場合に完了とする
                if (position_error_R < Traj::TRAJECTORY_COMPLETION_TOLERANCE_R &&
                    position_error_P < Traj::TRAJECTORY_COMPLETION_TOLERANCE_P &&
                    velocity_magnitude_R < Traj::TRAJECTORY_COMPLETION_VELOCITY_THRESHOLD &&
                    velocity_magnitude_P < Traj::TRAJECTORY_COMPLETION_VELOCITY_THRESHOLD) {
                    g_trajectory_data.active = false;
                    g_trajectory_data.complete = true;
                    g_trajectory_data.position_reached = true;
                    trajectory_completed = true;
                }
            }
        } else if (!g_trajectory_data.active) {
            // 軌道停止時は現在位置を保持
            trajectory_target_pos_R = motor_position_R;
            trajectory_target_vel_R = 0.0f;
            trajectory_target_accel_R = 0.0f;
            trajectory_target_pos_P = motor_position_P;
            trajectory_target_vel_P = 0.0f;
            trajectory_target_accel_P = 0.0f;
        }
        mutex_exit(&g_trajectory_mutex);

        // 軌道完了信号の送信（mutex外で実行）
        if (trajectory_completed) {
            if (!multicore_fifo_push_timeout_us(Mc::TRAJECTORY_COMPLETE_SIGNAL, 0)) {
                // FIFO満杯の場合は次回再試行
                g_debug_manager->error("Core1: Failed to push trajectory complete signal to Core0 FIFO");
            }
        }

        // R軸の慣性を更新
        float updated_inertia_R = Mech::R_EQ_INERTIA + Mech::P_MASS * (motor_position_P * Mech::gear_radius_P - Mech::P_CENTER_OF_MASS) * (motor_position_P * Mech::gear_radius_P - Mech::P_CENTER_OF_MASS);
        updated_inertia_R = clamp(updated_inertia_R, Mech::R_INERTIA_MIN, Mech::R_INERTIA_MAX);  // 慣性の下限・上限を設定
        dob_R.set_inertia(updated_inertia_R);

        // --- 制御計算 ---
        // R軸の制御計算
        error_position_R = updated_inertia_R * Ctrl::R_POSITION_GAIN * (trajectory_target_pos_R - motor_position_R);
        error_velocity_R = updated_inertia_R * Ctrl::R_VELOCITY_GAIN * (trajectory_target_vel_R - motor_velocity_R);
        acceleration_feedforward_R = updated_inertia_R * trajectory_target_accel_R;
        control_torque_R = error_position_R + error_velocity_R + disturbance_torque_R + acceleration_feedforward_R;  // 制御トルク計算
        target_torque_R = clampTorque(control_torque_R, Mech::R_MAX_TORQUE);                                         // 制御トルク制限
        control_torque_R = target_torque_R;                                                                          // 制御トルクを目標トルクに設定
        disturbance_torque_R = dob_R.update(control_torque_R, motor_velocity_R);                                     // 外乱トルクの更新

        // P軸の制御計算
        error_position_P = Mech::P_EQ_INERTIA * Ctrl::P_POSITION_GAIN * (trajectory_target_pos_P - motor_position_P);
        error_velocity_P = Mech::P_EQ_INERTIA * Ctrl::P_VELOCITY_GAIN * (trajectory_target_vel_P - motor_velocity_P);
        acceleration_feedforward_P = Mech::P_EQ_INERTIA * trajectory_target_accel_P;
        control_torque_P = error_position_P + error_velocity_P + disturbance_torque_P + acceleration_feedforward_P;
        target_torque_P = clampTorque(control_torque_P, Mech::P_MAX_TORQUE);
        control_torque_P = target_torque_P;
        disturbance_torque_P = dob_P.update(control_torque_P, motor_velocity_P);  // 外乱トルクの更新

        // // トルクから電流への変換
        target_current[0] = target_torque_R / Mech::R_TORQUE_CONSTANT;  // Motor1 (R軸)
        target_current[1] = target_torque_P / Mech::P_TORQUE_CONSTANT;  // Motor2 (P軸)
        // target_current[0] = 0.0f;  // Motor1 (R軸)
        // target_current[1] = 0.0f;  // Motor2 (P軸)

        // --- 制御結果を共有データに保存 ---
        mutex_enter_blocking(&g_state_mutex);
        g_robot_state.target_torque_R = target_torque_R;
        g_robot_state.target_torque_P = target_torque_P;
        g_robot_state.target_current_R = target_current[0];
        g_robot_state.target_current_P = target_current[1];
        g_robot_state.timing_violation_count = control_timing.timing_violation_count;
        g_robot_state.led_status = control_timing.led_mode;
        mutex_exit(&g_state_mutex);

        // --- CAN送信処理 ---
        if (!send_all_motor_currents(&can, target_current)) {
            // CAN送信失敗時のみエラーカウンタを更新
            mutex_enter_blocking(&g_state_mutex);
            g_robot_state.can_error_count++;
            mutex_exit(&g_state_mutex);
        }

        // ループカウンタを更新し、指定回数に達したらCore0に同期信号を送信
        loop_counter++;
        if (loop_counter >= Mc::SYNC_EVERY_N_LOOPS) {
            loop_counter = 0;  // カウンタをリセット

            // FIFOに同期信号を送信（ノンブロッキング）
            if (!multicore_fifo_push_timeout_us(Mc::SYNC_SIGNAL, 0)) {
                // FIFO満杯の場合は何もしない（次回再試行）
                printf("Core1: Failed to push sync signal to Core0 FIFO\n");
            }
        }

        // // LEDを500ms間隔でONにする（Core1が動作していることの確認用）
        // static absolute_time_t last_led_toggle_time = {0};
        // if (absolute_time_diff_us(last_led_toggle_time, get_absolute_time()) >= 500000) {
        //     last_led_toggle_time = get_absolute_time();
        //     gpio_put(LED::ALIVE_PIN, 1);
        // }

        // 制御周期終了処理
        control_timing_end(&control_timing, Mc::CONTROL_PERIOD_MS);
    }
}

// システム初期化関数
bool initialize_system() {
    stdio_init_all();  // UARTなど初期化
    gpio_init(Mc::SHUTDOWN_PIN);
    gpio_set_dir(Mc::SHUTDOWN_PIN, GPIO_OUT);
    gpio_put(Mc::SHUTDOWN_PIN, 0);  // HIGHにしておくとPicoが動かないのでLOWに設定

    sleep_ms(100);  // 少し待機して安定化

    // LEDのGPIO初期化
    gpio_init(PICO_DEFAULT_LED_PIN);
    gpio_set_dir(PICO_DEFAULT_LED_PIN, GPIO_OUT);
    gpio_init(LED::ALIVE_PIN);
    gpio_set_dir(LED::ALIVE_PIN, GPIO_OUT);
    gpio_init(LED::ERROR_PIN);
    gpio_set_dir(LED::ERROR_PIN, GPIO_OUT);

    gpio_init(Mc::PWR_ON_DETECT_PIN);
    gpio_set_dir(Mc::PWR_ON_DETECT_PIN, GPIO_IN);
    // 緊急停止スイッチが押されていないことを確認
    if (gpio_get(Mc::PWR_ON_DETECT_PIN) == 0) {
        // 押されている場合はエラー表示して終了
        printf("Error: Emergency stop switch is pressed. Please release it and restart the system.\n");
        watchdog_reboot(0, 0, 1000);  // システムリセット
        // 以下の処理は実行されるが1秒後にはリセットされる
        polling_default_LED_flashing();  // コードはここで停止
        return false;                    // 初期化失敗
    }

    gpio_init(SPI1::Encoder::ON_PIN);
    gpio_set_dir(SPI1::Encoder::ON_PIN, GPIO_OUT);
    gpio_put(SPI1::Encoder::ON_PIN, 1);  // ON状態に設定

    // デバッグマネージャの初期化
    g_debug_manager = new DebugManager(DebugLevel::ERROR, 0.1f);

    // 全SPIデバイスの初期化
    while (!init_all_spi_devices()) {
        g_debug_manager->error("SPI initialization failed, retrying...");
        sleep_ms(1000);
    }

    // エンコーダの初期化
    while (!init_encoders()) {
        g_debug_manager->error("Encoder initialization failed, retrying...");
        sleep_ms(1000);
    }

    // ハンド・妨害機構の初期化
    init_hand_dist();

    // ボタンのGPIOと割り込み設定
    gpio_init(BUTTON_PIN);
    gpio_set_dir(BUTTON_PIN, GPIO_IN);
    gpio_pull_up(BUTTON_PIN);  // 内部プルアップを有効化
    // 立ち下がりエッジ（ボタンが押されたとき）で割り込み発生
    gpio_set_irq_enabled_with_callback(BUTTON_PIN, GPIO_IRQ_EDGE_FALL, true, button_cb);

    sleep_ms(100);  // シリアル接続待ち

    // ミューテックス初期化
    mutex_init(&g_state_mutex);
    mutex_init(&g_trajectory_mutex);

    // 共有変数初期化
    g_robot_state.motor_speed = 0;
    g_robot_state.sensor_value = 0;

    // 軌道データの初期化
    g_trajectory_data.point_count = 0;
    g_trajectory_data.current_index = 0;
    g_trajectory_data.active = false;
    g_trajectory_data.complete = false;
    g_trajectory_data.final_target_R = 0.0f;
    g_trajectory_data.final_target_P = 0.0f;
    g_trajectory_data.position_reached = false;

    // 制御初期値
    g_robot_state.current_position_R = 0.0f;
    g_robot_state.current_position_P = 0.0f;
    g_robot_state.current_velocity_R = 0.0f;
    g_robot_state.current_velocity_P = 0.0f;
    g_robot_state.target_velocity_R = 0.0f;
    g_robot_state.target_velocity_P = 0.0f;
    g_robot_state.target_torque_R = 0.0f;
    g_robot_state.target_torque_P = 0.0f;

    // エンコーダ詳細情報の初期化
    g_robot_state.encoder_p_turn_count = 0;
    g_robot_state.encoder_p_single_angle_deg = 0.0f;
    g_robot_state.encoder_p_continuous_angle_rad = 0.0f;
    g_robot_state.encoder_r_angle_deg = 0.0f;
    g_robot_state.encoder_r_valid = false;
    g_robot_state.encoder_p_valid = false;

    // 現在時間の初期化
    g_robot_state.current_time = 0.0f;

    // デバッグ情報の初期化
    g_robot_state.target_current_R = 0.0f;
    g_robot_state.target_current_P = 0.0f;
    g_robot_state.timing_violation_count = 0;
    g_robot_state.led_status = LED_OFF;
    g_robot_state.can_error_count = 0;

    return true;
}

int main(void) {
    // 初期化処理をまとめて呼び出す
    if (!initialize_system()) {
        // 初期化失敗時の処理（必要ならエラー表示や停止）
        return -1;
    }

    // Core1で実行する関数を起動
    multicore_launch_core1(core1_entry);

    // Core1の初期化完了を待つ
    sleep_ms(1000);
    g_debug_manager->info("MCP25625 Initialized successfully!");
    g_debug_manager->info("Starting control loop at %.1f ms (%.0f Hz)", Mc::CONTROL_PERIOD_MS, 1000.0f / Mc::CONTROL_PERIOD_MS);
    g_debug_manager->info("Core sync enabled: Core0 processes every %d Core1 loops (%.1f ms)", Mc::SYNC_EVERY_N_LOOPS, Mc::CONTROL_PERIOD_MS * Mc::SYNC_EVERY_N_LOOPS);

    // Core0メインループのカウンタ
    int core0_loop_count = 0;

    // 軌道状態管理
    enum trajectory_state_t {
        TRAJECTORY_IDLE,
        TRAJECTORY_EXECUTING,
        TRAJECTORY_HANDLING
    };
    trajectory_state_t traj_state = TRAJECTORY_IDLE;
    // 軌道シーケンス管理
    constexpr int WAYPOINT_NUM = 84;  // 軌道点数
    float common_intermediate_pos[2] = {3.493f, -0.151f / Mech::gear_radius_P};

#if LEFT_SHOOTING_AREA == 1
    static const trajectory_waypoint_t all_waypoints[WAYPOINT_NUM] = {
<<<<<<< HEAD
        // 一番奥側ロボットから見て左から右へ
        trajectory_waypoint_t(3.466f, -0.393f / Mech::gear_radius_P, 224.000f, 5695, Traj::PassThroughMode::DIRECT),                                  // ID: 1-1
        trajectory_waypoint_t(2.636f, -0.228f / Mech::gear_radius_P, 345.231f, Hand::LiftAngle::SHOOT_UP, Traj::PassThroughMode::INTERMEDIATE_1),     // ID: h-1
        trajectory_waypoint_t(3.563f, -0.326f / Mech::gear_radius_P, 217.934f, 5777, Traj::PassThroughMode::INTERMEDIATE_1),                          // ID: 1-2
        trajectory_waypoint_t(2.659f, -0.137f / Mech::gear_radius_P, 347.341f, Hand::LiftAngle::SHOOT_LOW, Traj::PassThroughMode::INTERMEDIATE_1U1),  // ID: l-1
        trajectory_waypoint_t(3.749f, -0.240f / Mech::gear_radius_P, 207.033f, 5818, Traj::PassThroughMode::INTERMEDIATE_1),                          // ID: 1-3
        trajectory_waypoint_t(2.574f, -0.228f / Mech::gear_radius_P, 350.330f, Hand::LiftAngle::SHOOT_UP, Traj::PassThroughMode::INTERMEDIATE_1),     // ID: h-2
        trajectory_waypoint_t(3.900f, -0.198f / Mech::gear_radius_P, 200.527f, 5850, Traj::PassThroughMode::INTERMEDIATE_1),                          // ID: 1-4
        trajectory_waypoint_t(2.579f, -0.136f / Mech::gear_radius_P, 353.143f, Hand::LiftAngle::SHOOT_LOW, Traj::PassThroughMode::INTERMEDIATE_1U1),  // ID: l-2
        trajectory_waypoint_t(4.157f, -0.164f / Mech::gear_radius_P, 184.440f, 5850, Traj::PassThroughMode::INTERMEDIATE_1),                          // ID: 1-5
        trajectory_waypoint_t(2.515f, -0.228f / Mech::gear_radius_P, 358.242f, Hand::LiftAngle::SHOOT_UP, Traj::PassThroughMode::INTERMEDIATE_1),     // ID: h-3
        trajectory_waypoint_t(4.341f, -0.165f / Mech::gear_radius_P, 174.857f, 5850, Traj::PassThroughMode::INTERMEDIATE_2),                          // ID: 1-6
        trajectory_waypoint_t(2.497f, -0.137f / Mech::gear_radius_P, 359.385f, Hand::LiftAngle::SHOOT_LOW, Traj::PassThroughMode::INTERMEDIATE_1U1),  // ID: l-3
        trajectory_waypoint_t(4.576f, -0.204f / Mech::gear_radius_P, 160.879f, 5764, Traj::PassThroughMode::INTERMEDIATE_12),                         // ID: 1-7
        trajectory_waypoint_t(2.461f, -0.239f / Mech::gear_radius_P, 365.275f, Hand::LiftAngle::SHOOT_UP, Traj::PassThroughMode::INTERMEDIATE_1),     // ID: h-4
        trajectory_waypoint_t(4.747f, -0.243f / Mech::gear_radius_P, 151.736f, 5759, Traj::PassThroughMode::INTERMEDIATE_2),                          // ID: 1-8
        trajectory_waypoint_t(2.425f, -0.149f / Mech::gear_radius_P, 366.066f, Hand::LiftAngle::SHOOT_LOW, Traj::PassThroughMode::INTERMEDIATE_1U1),  // ID: l-4
        trajectory_waypoint_t(4.934f, -0.324f / Mech::gear_radius_P, 139.253f, 5720, Traj::PassThroughMode::INTERMEDIATE_12),                         // ID: 1-9
        trajectory_waypoint_t(2.401f, -0.240f / Mech::gear_radius_P, 371.604f, Hand::LiftAngle::SHOOT_UP, Traj::PassThroughMode::INTERMEDIATE_1),     // ID: h-5
        trajectory_waypoint_t(5.033f, -0.395f / Mech::gear_radius_P, 134.593f, 5656, Traj::PassThroughMode::INTERMEDIATE_2),                          // ID: 1-10
        trajectory_waypoint_t(2.347f, -0.157f / Mech::gear_radius_P, 373.363f, Hand::LiftAngle::SHOOT_LOW, Traj::PassThroughMode::INTERMEDIATE_1U1),  // ID: l-5
        trajectory_waypoint_t(3.376f, -0.319f / Mech::gear_radius_P, 228.571f, 5740, Traj::PassThroughMode::INTERMEDIATE_1),                          // ID: 2-1
        trajectory_waypoint_t(2.329f, -0.273f / Mech::gear_radius_P, 366.505f, Hand::LiftAngle::SHOOT_UP, Traj::PassThroughMode::INTERMEDIATE_1),     // ID: h-6
        trajectory_waypoint_t(3.471f, -0.249f / Mech::gear_radius_P, 223.209f, 5781, Traj::PassThroughMode::INTERMEDIATE_1),                          // ID: 2-2
        trajectory_waypoint_t(2.275f, -0.180f / Mech::gear_radius_P, 373.802f, Hand::LiftAngle::SHOOT_LOW, Traj::PassThroughMode::INTERMEDIATE_1U2),  // ID: l-6
        trajectory_waypoint_t(3.666f, -0.155f / Mech::gear_radius_P, 212.659f, 5770, Traj::PassThroughMode::INTERMEDIATE_1),                          // ID: 2-3
        trajectory_waypoint_t(2.278f, -0.281f / Mech::gear_radius_P, 372.659f, Hand::LiftAngle::SHOOT_UP, Traj::PassThroughMode::INTERMEDIATE_1),     // ID: h-7
        trajectory_waypoint_t(3.839f, -0.105f / Mech::gear_radius_P, 202.110f, 5830, Traj::PassThroughMode::INTERMEDIATE_1),                          // ID: 2-4
        trajectory_waypoint_t(2.208f, -0.199f / Mech::gear_radius_P, 381.626f, Hand::LiftAngle::SHOOT_LOW, Traj::PassThroughMode::INTERMEDIATE_1U2),  // ID: l-7
        trajectory_waypoint_t(4.142f, -0.066f / Mech::gear_radius_P, 184.440f, 5830, Traj::PassThroughMode::INTERMEDIATE_1),                          // ID: 2-5
        trajectory_waypoint_t(2.228f, -0.294f / Mech::gear_radius_P, 382.505f, Hand::LiftAngle::SHOOT_UP, Traj::PassThroughMode::INTERMEDIATE_1),     // ID: h-8
        trajectory_waypoint_t(4.364f, -0.065f / Mech::gear_radius_P, 171.692f, 5830, Traj::PassThroughMode::INTERMEDIATE_1),                          // ID: 2-6
        trajectory_waypoint_t(2.152f, -0.222f / Mech::gear_radius_P, 389.099f, Hand::LiftAngle::SHOOT_LOW, Traj::PassThroughMode::INTERMEDIATE_1U2),  // ID: l-8
        trajectory_waypoint_t(4.667f, -0.109f / Mech::gear_radius_P, 155.253f, 5830, Traj::PassThroughMode::INTERMEDIATE_12),                         // ID: 2-7
        trajectory_waypoint_t(2.165f, -0.310f / Mech::gear_radius_P, 393.934f, Hand::LiftAngle::SHOOT_UP, Traj::PassThroughMode::INTERMEDIATE_1),     // ID: h-9
        trajectory_waypoint_t(4.838f, -0.158f / Mech::gear_radius_P, 145.143f, 5782, Traj::PassThroughMode::INTERMEDIATE_2),                          // ID: 2-8
        trajectory_waypoint_t(2.093f, -0.242f / Mech::gear_radius_P, 392.264f, Hand::LiftAngle::SHOOT_LOW, Traj::PassThroughMode::INTERMEDIATE_1U2),  // ID: l-9
        trajectory_waypoint_t(5.029f, -0.259f / Mech::gear_radius_P, 134.066f, 5621, Traj::PassThroughMode::INTERMEDIATE_12),                         // ID: 2-9
        trajectory_waypoint_t(2.120f, -0.329f / Mech::gear_radius_P, 399.560f, Hand::LiftAngle::SHOOT_UP, Traj::PassThroughMode::INTERMEDIATE_1),     // ID: h-10
        trajectory_waypoint_t(5.138f, -0.333f / Mech::gear_radius_P, 128.352f, 5607, Traj::PassThroughMode::INTERMEDIATE_2),                          // ID: 2-10
        trajectory_waypoint_t(2.049f, -0.271f / Mech::gear_radius_P, 399.385f, Hand::LiftAngle::SHOOT_LOW, Traj::PassThroughMode::INTERMEDIATE_1U2),  // ID: l-10
        trajectory_waypoint_t(3.251f, -0.262f / Mech::gear_radius_P, 235.429f, 5725, Traj::PassThroughMode::INTERMEDIATE_1),                          // ID: 3-1
        trajectory_waypoint_t(2.069f, -0.365f / Mech::gear_radius_P, 390.857f, Hand::LiftAngle::SHOOT_UP, Traj::PassThroughMode::INTERMEDIATE_1),     // ID: h-11
        trajectory_waypoint_t(3.347f, -0.179f / Mech::gear_radius_P, 231.121f, 5791, Traj::PassThroughMode::INTERMEDIATE_1),                          // ID: 3-2
        trajectory_waypoint_t(1.990f, -0.295f / Mech::gear_radius_P, 398.857f, Hand::LiftAngle::SHOOT_LOW, Traj::PassThroughMode::INTERMEDIATE_1U3),  // ID: l-11
        trajectory_waypoint_t(3.547f, -0.071f / Mech::gear_radius_P, 218.989f, 5771, Traj::PassThroughMode::INTERMEDIATE_1),                          // ID: 3-3
        trajectory_waypoint_t(2.028f, -0.379f / Mech::gear_radius_P, 401.055f, Hand::LiftAngle::SHOOT_UP, Traj::PassThroughMode::INTERMEDIATE_1),     // ID: h-12
        trajectory_waypoint_t(3.739f, -0.016f / Mech::gear_radius_P, 208.264f, 5796, Traj::PassThroughMode::INTERMEDIATE_1),                          // ID: 3-4
        trajectory_waypoint_t(1.943f, -0.318f / Mech::gear_radius_P, 404.308f, Hand::LiftAngle::SHOOT_LOW, Traj::PassThroughMode::INTERMEDIATE_1U3),  // ID: l-12
        trajectory_waypoint_t(4.114f, 0.033f / Mech::gear_radius_P, 186.462f, 5779, Traj::PassThroughMode::INTERMEDIATE_1),                           // ID: 3-5
        trajectory_waypoint_t(1.997f, -0.399f / Mech::gear_radius_P, 403.868f, Hand::LiftAngle::SHOOT_UP, Traj::PassThroughMode::INTERMEDIATE_1),     // ID: h-13
        trajectory_waypoint_t(4.395f, 0.033f / Mech::gear_radius_P, 169.846f, 5778, Traj::PassThroughMode::INTERMEDIATE_1),                           // ID: 3-6
        trajectory_waypoint_t(1.905f, -0.345f / Mech::gear_radius_P, 404.747f, Hand::LiftAngle::SHOOT_LOW, Traj::PassThroughMode::INTERMEDIATE_1U3),  // ID: l-13
        trajectory_waypoint_t(4.766f, -0.019f / Mech::gear_radius_P, 149.890f, 5741, Traj::PassThroughMode::INTERMEDIATE_1),                          // ID: 3-7
        trajectory_waypoint_t(1.952f, -0.428f / Mech::gear_radius_P, 411.165f, Hand::LiftAngle::SHOOT_UP, Traj::PassThroughMode::INTERMEDIATE_1),     // ID: h-14
        trajectory_waypoint_t(4.954f, -0.079f / Mech::gear_radius_P, 139.165f, 5703, Traj::PassThroughMode::INTERMEDIATE_1),                          // ID: 3-8
        trajectory_waypoint_t(1.870f, -0.381f / Mech::gear_radius_P, 413.187f, Hand::LiftAngle::SHOOT_LOW, Traj::PassThroughMode::INTERMEDIATE_1U3),  // ID: l-14
        trajectory_waypoint_t(5.153f, -0.186f / Mech::gear_radius_P, 127.560f, 5634, Traj::PassThroughMode::INTERMEDIATE_12),                         // ID: 3-9
        trajectory_waypoint_t(1.917f, -0.449f / Mech::gear_radius_P, 417.846f, Hand::LiftAngle::SHOOT_UP, Traj::PassThroughMode::INTERMEDIATE_1),     // ID: h-15
        trajectory_waypoint_t(5.248f, -0.268f / Mech::gear_radius_P, 121.407f, 5606, Traj::PassThroughMode::INTERMEDIATE_2),                          // ID: 3-10
        trajectory_waypoint_t(1.831f, -0.405f / Mech::gear_radius_P, 418.022f, Hand::LiftAngle::SHOOT_LOW, Traj::PassThroughMode::INTERMEDIATE_1U3),  // ID: l-15
        trajectory_waypoint_t(3.109f, -0.219f / Mech::gear_radius_P, 244.835f, 5651, Traj::PassThroughMode::INTERMEDIATE_1),                          // ID: 4-1
        trajectory_waypoint_t(2.568f, -0.064f / Mech::gear_radius_P, 194.022f, Hand::LiftAngle::SHOOT_UP, Traj::PassThroughMode::INTERMEDIATE_1),     // ID: o-1
        trajectory_waypoint_t(3.195f, -0.125f / Mech::gear_radius_P, 240.264f, 5759, Traj::PassThroughMode::INTERMEDIATE_1),                          // ID: 4-2
        trajectory_waypoint_t(2.461f, -0.064f / Mech::gear_radius_P, 194.022f, Hand::LiftAngle::SHOOT_UP, Traj::PassThroughMode::INTERMEDIATE_1),     // ID: o-2
        trajectory_waypoint_t(3.382f, -0.005f / Mech::gear_radius_P, 228.835f, 5688, Traj::PassThroughMode::INTERMEDIATE_1),                          // ID: 4-3
        trajectory_waypoint_t(2.370f, -0.075f / Mech::gear_radius_P, 194.022f, Hand::LiftAngle::SHOOT_UP, Traj::PassThroughMode::INTERMEDIATE_1),     // ID: o-3
        trajectory_waypoint_t(3.591f, 0.071f / Mech::gear_radius_P, 216.000f, 5758, Traj::PassThroughMode::INTERMEDIATE_1),                           // ID: 4-4
        trajectory_waypoint_t(2.273f, -0.104f / Mech::gear_radius_P, 194.110f, Hand::LiftAngle::SHOOT_UP, Traj::PassThroughMode::INTERMEDIATE_1),     // ID: o-4
        trajectory_waypoint_t(4.057f, 0.132f / Mech::gear_radius_P, 189.275f, 5749, Traj::PassThroughMode::INTERMEDIATE_1),                           // ID: 4-5
        trajectory_waypoint_t(2.190f, -0.120f / Mech::gear_radius_P, 194.022f, Hand::LiftAngle::SHOOT_UP, Traj::PassThroughMode::INTERMEDIATE_1),     // ID: o-5
        trajectory_waypoint_t(4.446f, 0.131f / Mech::gear_radius_P, 168.879f, 5723, Traj::PassThroughMode::INTERMEDIATE_1),                           // ID: 4-6
        trajectory_waypoint_t(2.105f, -0.155f / Mech::gear_radius_P, 194.110f, Hand::LiftAngle::SHOOT_UP, Traj::PassThroughMode::INTERMEDIATE_1),     // ID: o-6
        trajectory_waypoint_t(4.916f, 0.066f / Mech::gear_radius_P, 139.780f, 5682, Traj::PassThroughMode::INTERMEDIATE_1),                           // ID: 4-7
        trajectory_waypoint_t(2.025f, -0.175f / Mech::gear_radius_P, 194.022f, Hand::LiftAngle::SHOOT_UP, Traj::PassThroughMode::INTERMEDIATE_1),     // ID: o-7
        trajectory_waypoint_t(5.117f, -0.005f / Mech::gear_radius_P, 128.088f, 5631, Traj::PassThroughMode::INTERMEDIATE_1),                          // ID: 4-8
        trajectory_waypoint_t(1.960f, -0.212f / Mech::gear_radius_P, 194.022f, Hand::LiftAngle::SHOOT_UP, Traj::PassThroughMode::INTERMEDIATE_1),     // ID: o-8
        trajectory_waypoint_t(5.306f, -0.132f / Mech::gear_radius_P, 118.330f, 5509, Traj::PassThroughMode::INTERMEDIATE_2),                          // ID: 4-9
        trajectory_waypoint_t(1.908f, -0.247f / Mech::gear_radius_P, 194.022f, Hand::LiftAngle::SHOOT_UP, Traj::PassThroughMode::INTERMEDIATE_1),     // ID: o-9
        trajectory_waypoint_t(5.392f, -0.225f / Mech::gear_radius_P, 113.846f, 5460, Traj::PassThroughMode::INTERMEDIATE_2),                          // ID: 4-10
        trajectory_waypoint_t(1.852f, -0.283f / Mech::gear_radius_P, 194.022f, Hand::LiftAngle::SHOOT_UP, Traj::PassThroughMode::INTERMEDIATE_1),     // ID: o-10

        trajectory_waypoint_t(common_intermediate_pos[0], common_intermediate_pos[1], 293.275f, Hand::LiftAngle::CATCH_ENTER_COMMON_AREA, Traj::PassThroughMode::COMMON_DIRECT),
        trajectory_waypoint_t(4.395f, -0.410f / Mech::gear_radius_P, 194.0f, Hand::LiftAngle::CATCH_ENTER_COMMON_AREA, Traj::PassThroughMode::DIRECT),  // 共通エリアでワークを取る
        trajectory_waypoint_t(common_intermediate_pos[0], common_intermediate_pos[1], 293.275f, Hand::LiftAngle::SHOOT_LOW, Traj::PassThroughMode::COMMON_DIRECT),
        trajectory_waypoint_t(3.024f, -0.032f / Mech::gear_radius_P, 194.0f, Hand::LiftAngle::SHOOT_LOW, Traj::PassThroughMode::DIRECT),  // 共通エリアでワークを取る
=======
        // trajectory_waypoint_t(3.480f, (-0.475f+ 0.55ff) / Mech::gear_radius_P, 224.703f, 5749, Traj::PassThroughMode::DIRECT),                                       // ID: 1-1
        // trajectory_waypoint_t(2.647f, (-0.313f+ 0.55ff) / Mech::gear_radius_P, 347.604f, Hand::LiftAngle::SHOOT_UP, Traj::PassThroughMode::INTERMEDIATE_1),          // ID: h-1
        // trajectory_waypoint_t(3.578f, (-0.417f+ 0.55ff) / Mech::gear_radius_P, 217.407f, 5768, Traj::PassThroughMode::INTERMEDIATE_1),                               // ID: 1-2
        // trajectory_waypoint_t(2.653f, (-0.228f+ 0.55ff) / Mech::gear_radius_P, 343.209f, Hand::LiftAngle::SHOOT_LOW, Traj::PassThroughMode::INTERMEDIATE_1U1),       // ID: l-1
        // trajectory_waypoint_t(3.766f, (-0.338f+ 0.55ff) / Mech::gear_radius_P, 208.527f, 5759, Traj::PassThroughMode::INTERMEDIATE_1),                               // ID: 1-3
        // trajectory_waypoint_t(2.590f, (-0.316f+ 0.55ff) / Mech::gear_radius_P, 357.714f, Hand::LiftAngle::SHOOT_UP, Traj::PassThroughMode::INTERMEDIATE_1),          // ID: h-2
        // trajectory_waypoint_t(3.919f, (-0.293f+ 0.55ff) / Mech::gear_radius_P, 199.033f, 5884, Traj::PassThroughMode::INTERMEDIATE_1),                               // ID: 1-4
        // trajectory_waypoint_t(2.584f, (-0.233f+ 0.55ff) / Mech::gear_radius_P, 356.220f, Hand::LiftAngle::SHOOT_LOW, Traj::PassThroughMode::INTERMEDIATE_1U1),       // ID: l-2
        // trajectory_waypoint_t(4.169f, (-0.255f+ 0.55ff) / Mech::gear_radius_P, 184.088f, 5800, Traj::PassThroughMode::INTERMEDIATE_1),                               // ID: 1-5
        // trajectory_waypoint_t(2.525f, (-0.316f+ 0.55ff) / Mech::gear_radius_P, 362.637f, Hand::LiftAngle::SHOOT_UP, Traj::PassThroughMode::INTERMEDIATE_1),          // ID: h-3
        // trajectory_waypoint_t(4.359f, (-0.261f+ 0.55ff) / Mech::gear_radius_P, 173.451f, 5765, Traj::PassThroughMode::INTERMEDIATE_2),                               // ID: 1-6
        // trajectory_waypoint_t(2.510f, (-0.233f+ 0.55ff) / Mech::gear_radius_P, 365.187f, Hand::LiftAngle::SHOOT_LOW, Traj::PassThroughMode::INTERMEDIATE_1U1),       // ID: l-3
        // trajectory_waypoint_t(4.615f, (-0.290f+ 0.55ff) / Mech::gear_radius_P, 157.626f, 5765, Traj::PassThroughMode::INTERMEDIATE_12),                              // ID: 1-7
        // trajectory_waypoint_t(2.470f, (-0.324f+ 0.55ff) / Mech::gear_radius_P, 366.242f, Hand::LiftAngle::SHOOT_UP, Traj::PassThroughMode::INTERMEDIATE_1),          // ID: h-4
        // trajectory_waypoint_t(4.763f, (-0.334f+ 0.55ff) / Mech::gear_radius_P, 150.769f, 5696, Traj::PassThroughMode::INTERMEDIATE_2),                               // ID: 1-8
        // trajectory_waypoint_t(2.451f, (-0.244f+ 0.55ff) / Mech::gear_radius_P, 367.033f, Hand::LiftAngle::SHOOT_LOW, Traj::PassThroughMode::INTERMEDIATE_1U1),       // ID: l-4
        // trajectory_waypoint_t(4.949f, (-0.422f+ 0.55ff) / Mech::gear_radius_P, 140.220f, 5528, Traj::PassThroughMode::INTERMEDIATE_12),                              // ID: 1-9
        // trajectory_waypoint_t(2.409f, (-0.331f+ 0.55ff) / Mech::gear_radius_P, 373.011f, Hand::LiftAngle::SHOOT_UP, Traj::PassThroughMode::INTERMEDIATE_1),          // ID: h-5
        // trajectory_waypoint_t(5.047f, (-0.487f+ 0.55ff) / Mech::gear_radius_P, 134.154f, 5466, Traj::PassThroughMode::INTERMEDIATE_2),                               // ID: 1-10
        // trajectory_waypoint_t(2.378f, (-0.254f+ 0.55ff) / Mech::gear_radius_P, 375.121f, Hand::LiftAngle::SHOOT_LOW, Traj::PassThroughMode::INTERMEDIATE_1U1),       // ID: l-5
        // trajectory_waypoint_t(3.373f, (-0.416f+ 0.55ff) / Mech::gear_radius_P, 230.857f, 5745, Traj::PassThroughMode::INTERMEDIATE_1),                               // ID: 2-1
        // trajectory_waypoint_t(2.344f, (-0.346f+ 0.55ff) / Mech::gear_radius_P, 371.780f, Hand::LiftAngle::SHOOT_UP, Traj::PassThroughMode::INTERMEDIATE_1),          // ID: h-6
        // trajectory_waypoint_t(3.473f, (-0.343f+ 0.55ff) / Mech::gear_radius_P, 224.791f, 5769, Traj::PassThroughMode::INTERMEDIATE_1),                               // ID: 2-2
        // trajectory_waypoint_t(2.288f, (-0.270f+ 0.55ff) / Mech::gear_radius_P, 371.780f, Hand::LiftAngle::SHOOT_LOW, Traj::PassThroughMode::INTERMEDIATE_1U2),       // ID: l-6
        // trajectory_waypoint_t(3.669f, (-0.245f+ 0.55ff) / Mech::gear_radius_P, 213.187f, 5830, Traj::PassThroughMode::INTERMEDIATE_1),                               // ID: 2-3
        // trajectory_waypoint_t(2.288f, (-0.362f+ 0.55ff) / Mech::gear_radius_P, 379.165f, Hand::LiftAngle::SHOOT_UP, Traj::PassThroughMode::INTERMEDIATE_1),          // ID: h-7
        // trajectory_waypoint_t(3.838f, (-0.198f+ 0.55ff) / Mech::gear_radius_P, 203.077f, 5837, Traj::PassThroughMode::INTERMEDIATE_1),                               // ID: 2-4
        // trajectory_waypoint_t(2.229f, (-0.288f+ 0.55ff) / Mech::gear_radius_P, 381.802f, Hand::LiftAngle::SHOOT_LOW, Traj::PassThroughMode::INTERMEDIATE_1U2),       // ID: l-7
        // trajectory_waypoint_t(4.143f, (-0.160f+ 0.55ff) / Mech::gear_radius_P, 186.549f, 5872, Traj::PassThroughMode::INTERMEDIATE_1),                               // ID: 2-5
        // trajectory_waypoint_t(2.238f, (-0.386f+ 0.55ff) / Mech::gear_radius_P, 384.703f, Hand::LiftAngle::SHOOT_UP, Traj::PassThroughMode::INTERMEDIATE_1),          // ID: h-8
        // trajectory_waypoint_t(4.365f, (-0.158f+ 0.55ff) / Mech::gear_radius_P, 173.363f, 5870, Traj::PassThroughMode::INTERMEDIATE_1),                               // ID: 2-6
        // trajectory_waypoint_t(2.170f, (-0.302f+ 0.55ff) / Mech::gear_radius_P, 390.066f, Hand::LiftAngle::SHOOT_LOW, Traj::PassThroughMode::INTERMEDIATE_1U2),       // ID: l-8
        // trajectory_waypoint_t(4.673f, (-0.195f+ 0.55ff) / Mech::gear_radius_P, 155.341f, 5827, Traj::PassThroughMode::INTERMEDIATE_12),                              // ID: 2-7
        // trajectory_waypoint_t(2.185f, (-0.408f+ 0.55ff) / Mech::gear_radius_P, 393.758f, Hand::LiftAngle::SHOOT_UP, Traj::PassThroughMode::INTERMEDIATE_1),          // ID: h-9
        // trajectory_waypoint_t(4.842f, (-0.247f+ 0.55ff) / Mech::gear_radius_P, 145.846f, 5758, Traj::PassThroughMode::INTERMEDIATE_2),                               // ID: 2-8
        // trajectory_waypoint_t(2.112f, (-0.325f+ 0.55ff) / Mech::gear_radius_P, 393.670f, Hand::LiftAngle::SHOOT_LOW, Traj::PassThroughMode::INTERMEDIATE_1U2),       // ID: l-9
        // trajectory_waypoint_t(5.043f, (-0.340f+ 0.55ff) / Mech::gear_radius_P, 134.505f, 5671, Traj::PassThroughMode::INTERMEDIATE_12),                              // ID: 2-9
        // trajectory_waypoint_t(2.134f, (-0.418f+ 0.55ff) / Mech::gear_radius_P, 401.670f, Hand::LiftAngle::SHOOT_UP, Traj::PassThroughMode::INTERMEDIATE_1),          // ID: h-10
        // trajectory_waypoint_t(5.145f, (-0.414f+ 0.55ff) / Mech::gear_radius_P, 128.352f, 5632, Traj::PassThroughMode::INTERMEDIATE_2),                               // ID: 2-10
        // trajectory_waypoint_t(2.066f, (-0.353f+ 0.55ff) / Mech::gear_radius_P, 405.363f, Hand::LiftAngle::SHOOT_LOW, Traj::PassThroughMode::INTERMEDIATE_1U2),       // ID: l-10
        // trajectory_waypoint_t(3.255f, (-0.359f+ 0.55ff) / Mech::gear_radius_P, 238.857f, 5700, Traj::PassThroughMode::INTERMEDIATE_1),                               // ID: 3-1
        // trajectory_waypoint_t(2.072f, (-0.439f+ 0.55ff) / Mech::gear_radius_P, 397.187f, Hand::LiftAngle::SHOOT_UP, Traj::PassThroughMode::INTERMEDIATE_1),          // ID: h-11
        // trajectory_waypoint_t(3.344f, (-0.273f+ 0.55ff) / Mech::gear_radius_P, 228.659f, 5757, Traj::PassThroughMode::INTERMEDIATE_1),                               // ID: 3-2
        // trajectory_waypoint_t(2.006f, (-0.385f+ 0.55ff) / Mech::gear_radius_P, 397.538f, Hand::LiftAngle::SHOOT_LOW, Traj::PassThroughMode::INTERMEDIATE_1U3),       // ID: l-11
        // trajectory_waypoint_t(3.546f, (-0.165f+ 0.55ff) / Mech::gear_radius_P, 221.099f, 5834, Traj::PassThroughMode::INTERMEDIATE_1),                               // ID: 3-3
        // trajectory_waypoint_t(2.027f, (-0.459f+ 0.55ff) / Mech::gear_radius_P, 402.901f, Hand::LiftAngle::SHOOT_UP, Traj::PassThroughMode::INTERMEDIATE_1),          // ID: h-12
        // trajectory_waypoint_t(3.729f, (-0.108f+ 0.55ff) / Mech::gear_radius_P, 210.549f, 5817, Traj::PassThroughMode::INTERMEDIATE_1),                               // ID: 3-4
        // trajectory_waypoint_t(1.972f, (-0.418f+ 0.55ff) / Mech::gear_radius_P, 402.110f, Hand::LiftAngle::SHOOT_LOW, Traj::PassThroughMode::INTERMEDIATE_1U3),       // ID: l-12
        // trajectory_waypoint_t(4.110f, (-0.055f+ 0.55ff) / Mech::gear_radius_P, 187.165f, 5808, Traj::PassThroughMode::INTERMEDIATE_1),                               // ID: 3-5
        // trajectory_waypoint_t(1.985f, (-0.485f+ 0.55ff) / Mech::gear_radius_P, 410.198f, Hand::LiftAngle::SHOOT_UP, Traj::PassThroughMode::INTERMEDIATE_1),          // ID: h-13
        // trajectory_waypoint_t(4.398f, (-0.055f+ 0.55ff) / Mech::gear_radius_P, 172.044f, 5802, Traj::PassThroughMode::INTERMEDIATE_1),                               // ID: 3-6
        // trajectory_waypoint_t(1.921f, (-0.436f+ 0.55ff) / Mech::gear_radius_P, 410.989f, Hand::LiftAngle::SHOOT_LOW, Traj::PassThroughMode::INTERMEDIATE_1U3),       // ID: l-13
        // trajectory_waypoint_t(4.773f, (-0.107f+ 0.55ff) / Mech::gear_radius_P, 149.451f, 5767, Traj::PassThroughMode::INTERMEDIATE_1),                               // ID: 3-7
        // trajectory_waypoint_t(1.950f, (-0.507f+ 0.55ff) / Mech::gear_radius_P, 415.121f, Hand::LiftAngle::SHOOT_UP, Traj::PassThroughMode::INTERMEDIATE_1),          // ID: h-14
        // trajectory_waypoint_t(4.967f, (-0.167f+ 0.55ff) / Mech::gear_radius_P, 139.341f, 5717, Traj::PassThroughMode::INTERMEDIATE_1),                               // ID: 3-8
        // trajectory_waypoint_t(1.895f, (-0.468f+ 0.55ff) / Mech::gear_radius_P, 412.396f, Hand::LiftAngle::SHOOT_LOW, Traj::PassThroughMode::INTERMEDIATE_1U3),       // ID: l-14
        // trajectory_waypoint_t(5.167f, (-0.271f+ 0.55ff) / Mech::gear_radius_P, 127.473f, 5610, Traj::PassThroughMode::INTERMEDIATE_12),                              // ID: 3-9
        // trajectory_waypoint_t(1.915f, (-0.533f+ 0.55ff) / Mech::gear_radius_P, 422.857f, (Hand::LiftAngle::SHOOT_UP - 100), Traj::PassThroughMode::INTERMEDIATE_1),  // ID: h-15
        // trajectory_waypoint_t(5.266f, (-0.357f+ 0.55ff) / Mech::gear_radius_P, 122.813f, 5508, Traj::PassThroughMode::INTERMEDIATE_2),                               // ID: 3-10
        // trajectory_waypoint_t(1.857f, (-0.495f+ 0.55ff) / Mech::gear_radius_P, 423.560f, Hand::LiftAngle::SHOOT_LOW, Traj::PassThroughMode::INTERMEDIATE_1U3),       // ID: l-15
        // trajectory_waypoint_t(3.113f, (-0.312f+ 0.55ff) / Mech::gear_radius_P, 244.747f, 5658, Traj::PassThroughMode::INTERMEDIATE_1),                               // ID: 4-1
        // trajectory_waypoint_t(2.614f, (-0.141f+ 0.55ff) / Mech::gear_radius_P, 363.077f, Hand::LiftAngle::SHOOT_UP, Traj::PassThroughMode::INTERMEDIATE_1),          // ID: o-1
        // trajectory_waypoint_t(3.190f, (-0.217f+ 0.55ff) / Mech::gear_radius_P, 241.055f, 5693, Traj::PassThroughMode::INTERMEDIATE_1),                               // ID: 4-2
        // trajectory_waypoint_t(2.436f, (-0.150f+ 0.55ff) / Mech::gear_radius_P, 373.363f, Hand::LiftAngle::SHOOT_UP, Traj::PassThroughMode::INTERMEDIATE_1),          // ID: o-2
        // trajectory_waypoint_t(3.379f, (-0.096f+ 0.55ff) / Mech::gear_radius_P, 229.626f, 5746, Traj::PassThroughMode::INTERMEDIATE_1),                               // ID: 4-3
        // trajectory_waypoint_t(2.318f, (-0.171f+ 0.55ff) / Mech::gear_radius_P, 381.890f, Hand::LiftAngle::SHOOT_UP, Traj::PassThroughMode::INTERMEDIATE_1),          // ID: o-3
        // trajectory_waypoint_t(3.574f, (-0.025f+ 0.55ff) / Mech::gear_radius_P, 218.813f, 5750, Traj::PassThroughMode::INTERMEDIATE_1),                               // ID: 4-4
        // trajectory_waypoint_t(2.206f, (-0.199f+ 0.55ff) / Mech::gear_radius_P, 387.429f, Hand::LiftAngle::SHOOT_UP, Traj::PassThroughMode::INTERMEDIATE_1),          // ID: o-4
        // trajectory_waypoint_t(4.055f, (0.043f+ 0.55ff) / Mech::gear_radius_P, 190.593f, 5753, Traj::PassThroughMode::INTERMEDIATE_1),                                // ID: 4-5
        // trajectory_waypoint_t(2.105f, (-0.226f+ 0.55ff) / Mech::gear_radius_P, 394.198f, Hand::LiftAngle::SHOOT_UP, Traj::PassThroughMode::INTERMEDIATE_1),          // ID: o-5
        // trajectory_waypoint_t(4.447f, (0.044f+ 0.55ff) / Mech::gear_radius_P, 168.615f, 5727, Traj::PassThroughMode::INTERMEDIATE_1),                                // ID: 4-6
        // trajectory_waypoint_t(2.024f, (-0.263f+ 0.55ff) / Mech::gear_radius_P, 398.945f, Hand::LiftAngle::SHOOT_UP, Traj::PassThroughMode::INTERMEDIATE_1),          // ID: o-6
        // trajectory_waypoint_t(4.928f, (-0.025f+ 0.55ff) / Mech::gear_radius_P, 141.626f, 5721, Traj::PassThroughMode::INTERMEDIATE_1),                               // ID: 4-7
        // trajectory_waypoint_t(1.939f, (-0.286f+ 0.55ff) / Mech::gear_radius_P, 402.813f, Hand::LiftAngle::SHOOT_UP, Traj::PassThroughMode::INTERMEDIATE_1),          // ID: o-7
        // trajectory_waypoint_t(5.134f, (-0.092f+ 0.55ff) / Mech::gear_radius_P, 130.022f, 5600, Traj::PassThroughMode::INTERMEDIATE_1),                               // ID: 4-8
        // trajectory_waypoint_t(1.873f, (-0.329f+ 0.55ff) / Mech::gear_radius_P, 404.132f, Hand::LiftAngle::SHOOT_UP, Traj::PassThroughMode::INTERMEDIATE_1),          // ID: o-8
        // trajectory_waypoint_t(5.319f, (-0.220f+ 0.55ff) / Mech::gear_radius_P, 117.187f, 5572, Traj::PassThroughMode::INTERMEDIATE_2),                               // ID: 4-9
        // trajectory_waypoint_t(1.821f, (-0.336f+ 0.55ff) / Mech::gear_radius_P, 410.022f, Hand::LiftAngle::SHOOT_UP, Traj::PassThroughMode::INTERMEDIATE_1),          // ID: o-9
        // trajectory_waypoint_t(5.406f, (-0.312f+ 0.55ff) / Mech::gear_radius_P, 113.495f, 5453, Traj::PassThroughMode::INTERMEDIATE_2),                               // ID: 4-10
        // trajectory_waypoint_t(1.763f, (-0.372f+ 0.55ff) / Mech::gear_radius_P, 414.505f, Hand::LiftAngle::SHOOT_UP, Traj::PassThroughMode::INTERMEDIATE_1),          // ID(: o-10

        trajectory_waypoint_t(3.480f, (-0.475f + 0.55f) / Mech::gear_radius_P, 224.703f, 5749, Traj::PassThroughMode::DIRECT),                                  // ID: 1-1
        trajectory_waypoint_t(2.647f, (-0.313f + 0.55f) / Mech::gear_radius_P, 347.604f, Hand::LiftAngle::SHOOT_UP, Traj::PassThroughMode::INTERMEDIATE_1),     // ID: h-1
        trajectory_waypoint_t(3.578f, (-0.417f + 0.55f) / Mech::gear_radius_P, 217.407f, 5768, Traj::PassThroughMode::INTERMEDIATE_1),                          // ID: 1-2
        trajectory_waypoint_t(2.653f, (-0.228f + 0.55f) / Mech::gear_radius_P, 343.209f, Hand::LiftAngle::SHOOT_LOW, Traj::PassThroughMode::INTERMEDIATE_1U1),  // ID: l-1
        trajectory_waypoint_t(3.766f, (-0.338f + 0.55f) / Mech::gear_radius_P, 208.527f, 5759, Traj::PassThroughMode::INTERMEDIATE_1),                          // ID: 1-3
        trajectory_waypoint_t(2.590f, (-0.316f + 0.55f) / Mech::gear_radius_P, 357.714f, Hand::LiftAngle::SHOOT_UP, Traj::PassThroughMode::INTERMEDIATE_1),     // ID: h-2
        trajectory_waypoint_t(3.919f, (-0.293f + 0.55f) / Mech::gear_radius_P, 199.033f, 5884, Traj::PassThroughMode::INTERMEDIATE_1),                          // ID: 1-4
        trajectory_waypoint_t(2.584f, (-0.233f + 0.55f) / Mech::gear_radius_P, 356.220f, Hand::LiftAngle::SHOOT_LOW, Traj::PassThroughMode::INTERMEDIATE_1U1),  // ID: l-2
        trajectory_waypoint_t(4.177f, (-0.261f + 0.55f) / Mech::gear_radius_P, 184.088f, 5755, Traj::PassThroughMode::INTERMEDIATE_1),                          // ID: 1-5
        trajectory_waypoint_t(2.525f, (-0.316f + 0.55f) / Mech::gear_radius_P, 362.637f, Hand::LiftAngle::SHOOT_UP, Traj::PassThroughMode::INTERMEDIATE_1),     // ID: h-3
        trajectory_waypoint_t(4.359f, (-0.261f + 0.55f) / Mech::gear_radius_P, 173.451f, 5765, Traj::PassThroughMode::INTERMEDIATE_2),                          // ID: 1-6
        trajectory_waypoint_t(2.510f, (-0.233f + 0.55f) / Mech::gear_radius_P, 365.187f, Hand::LiftAngle::SHOOT_LOW, Traj::PassThroughMode::INTERMEDIATE_1U1),  // ID: l-3
        trajectory_waypoint_t(4.928f, (-0.025f + 0.55f) / Mech::gear_radius_P, 141.626f, 5721, Traj::PassThroughMode::INTERMEDIATE_1),                          // ID: 4-7
        trajectory_waypoint_t(2.470f, (-0.324f + 0.55f) / Mech::gear_radius_P, 366.242f, Hand::LiftAngle::SHOOT_UP, Traj::PassThroughMode::INTERMEDIATE_1),     // ID: h-4
        trajectory_waypoint_t(5.134f, (-0.092f + 0.55f) / Mech::gear_radius_P, 130.022f, 5600, Traj::PassThroughMode::INTERMEDIATE_1),                          // ID: 4-8
        trajectory_waypoint_t(2.451f, (-0.244f + 0.55f) / Mech::gear_radius_P, 367.033f, Hand::LiftAngle::SHOOT_LOW, Traj::PassThroughMode::INTERMEDIATE_1U1),  // ID: l-4
        trajectory_waypoint_t(5.319f, (-0.220f + 0.55f) / Mech::gear_radius_P, 117.187f, 5572, Traj::PassThroughMode::INTERMEDIATE_12),                         // ID: 4-9
        trajectory_waypoint_t(2.409f, (-0.331f + 0.55f) / Mech::gear_radius_P, 373.011f, Hand::LiftAngle::SHOOT_UP, Traj::PassThroughMode::INTERMEDIATE_1),     // ID: h-5
        trajectory_waypoint_t(5.406f, (-0.312f + 0.55f) / Mech::gear_radius_P, 113.495f, 5453, Traj::PassThroughMode::INTERMEDIATE_2),                          // ID: 4-10
        trajectory_waypoint_t(2.378f, (-0.254f + 0.55f) / Mech::gear_radius_P, 375.121f, Hand::LiftAngle::SHOOT_LOW, Traj::PassThroughMode::INTERMEDIATE_1U1),  // ID: l-5
        trajectory_waypoint_t(3.373f, (-0.416f + 0.55f) / Mech::gear_radius_P, 230.857f, 5745, Traj::PassThroughMode::INTERMEDIATE_1),                          // ID: 2-1
        trajectory_waypoint_t(2.344f, (-0.346f + 0.55f) / Mech::gear_radius_P, 371.780f, Hand::LiftAngle::SHOOT_UP, Traj::PassThroughMode::INTERMEDIATE_1),     // ID: h-6
        trajectory_waypoint_t(3.473f, (-0.343f + 0.55f) / Mech::gear_radius_P, 224.791f, 5769, Traj::PassThroughMode::INTERMEDIATE_1),                          // ID: 2-2
        trajectory_waypoint_t(2.288f, (-0.270f + 0.55f) / Mech::gear_radius_P, 371.780f, Hand::LiftAngle::SHOOT_LOW, Traj::PassThroughMode::INTERMEDIATE_1U2),  // ID: l-6
        trajectory_waypoint_t(3.669f, (-0.245f + 0.55f) / Mech::gear_radius_P, 213.187f, 5830, Traj::PassThroughMode::INTERMEDIATE_1),                          // ID: 2-3
        trajectory_waypoint_t(2.288f, (-0.362f + 0.55f) / Mech::gear_radius_P, 379.165f, Hand::LiftAngle::SHOOT_UP, Traj::PassThroughMode::INTERMEDIATE_1),     // ID: h-7
        trajectory_waypoint_t(3.838f, (-0.198f + 0.55f) / Mech::gear_radius_P, 203.077f, 5837, Traj::PassThroughMode::INTERMEDIATE_1),                          // ID: 2-4
        trajectory_waypoint_t(2.229f, (-0.288f + 0.55f) / Mech::gear_radius_P, 381.802f, Hand::LiftAngle::SHOOT_LOW, Traj::PassThroughMode::INTERMEDIATE_1U2),  // ID: l-7
        trajectory_waypoint_t(4.143f, (-0.160f + 0.55f) / Mech::gear_radius_P, 186.549f, 5872, Traj::PassThroughMode::INTERMEDIATE_1),                          // ID: 2-5
        trajectory_waypoint_t(2.238f, (-0.386f + 0.55f) / Mech::gear_radius_P, 384.703f, Hand::LiftAngle::SHOOT_UP, Traj::PassThroughMode::INTERMEDIATE_1),     // ID: h-8
        trajectory_waypoint_t(4.365f, (-0.158f + 0.55f) / Mech::gear_radius_P, 173.363f, 5870, Traj::PassThroughMode::INTERMEDIATE_1),                          // ID: 2-6
        trajectory_waypoint_t(2.170f, (-0.302f + 0.55f) / Mech::gear_radius_P, 390.066f, Hand::LiftAngle::SHOOT_LOW, Traj::PassThroughMode::INTERMEDIATE_1U2),  // ID: l-8
        trajectory_waypoint_t(4.673f, (-0.195f + 0.55f) / Mech::gear_radius_P, 155.341f, 5827, Traj::PassThroughMode::INTERMEDIATE_12),                         // ID: 2-7
        trajectory_waypoint_t(2.185f, (-0.408f + 0.55f) / Mech::gear_radius_P, 393.758f, Hand::LiftAngle::SHOOT_UP, Traj::PassThroughMode::INTERMEDIATE_1),     // ID: h-9
        trajectory_waypoint_t(4.842f, (-0.247f + 0.55f) / Mech::gear_radius_P, 145.846f, 5758, Traj::PassThroughMode::INTERMEDIATE_2),                          // ID: 2-8
        trajectory_waypoint_t(2.112f, (-0.325f + 0.55f) / Mech::gear_radius_P, 393.670f, Hand::LiftAngle::SHOOT_LOW, Traj::PassThroughMode::INTERMEDIATE_1U2),  // ID: l-9
        trajectory_waypoint_t(5.043f, (-0.340f + 0.55f) / Mech::gear_radius_P, 134.505f, 5671, Traj::PassThroughMode::INTERMEDIATE_12),                         // ID: 2-9
        trajectory_waypoint_t(2.134f, (-0.418f + 0.55f) / Mech::gear_radius_P, 401.670f, Hand::LiftAngle::SHOOT_UP, Traj::PassThroughMode::INTERMEDIATE_1),     // ID: h-10
        trajectory_waypoint_t(5.145f, (-0.414f + 0.55f) / Mech::gear_radius_P, 128.352f, 5632, Traj::PassThroughMode::INTERMEDIATE_2),                          // ID: 2-10
        trajectory_waypoint_t(2.066f, (-0.353f + 0.55f) / Mech::gear_radius_P, 405.363f, Hand::LiftAngle::SHOOT_LOW, Traj::PassThroughMode::INTERMEDIATE_1U2),  // ID: l-10
        trajectory_waypoint_t(3.255f, (-0.359f + 0.55f) / Mech::gear_radius_P, 238.857f, 5700, Traj::PassThroughMode::INTERMEDIATE_1),                          // ID: 3-1
        trajectory_waypoint_t(2.072f, (-0.439f + 0.55f) / Mech::gear_radius_P, 397.187f, Hand::LiftAngle::SHOOT_UP, Traj::PassThroughMode::INTERMEDIATE_1),     // ID: h-11
        trajectory_waypoint_t(3.344f, (-0.273f + 0.55f) / Mech::gear_radius_P, 228.659f, 5757, Traj::PassThroughMode::INTERMEDIATE_1),                          // ID: 3-2
        trajectory_waypoint_t(2.006f, (-0.385f + 0.55f) / Mech::gear_radius_P, 397.538f, Hand::LiftAngle::SHOOT_LOW, Traj::PassThroughMode::INTERMEDIATE_1U3),  // ID: l-11
        trajectory_waypoint_t(3.546f, (-0.165f + 0.55f) / Mech::gear_radius_P, 221.099f, 5834, Traj::PassThroughMode::INTERMEDIATE_1),                          // ID: 3-3
        trajectory_waypoint_t(2.027f, (-0.459f + 0.55f) / Mech::gear_radius_P, 402.901f, Hand::LiftAngle::SHOOT_UP, Traj::PassThroughMode::INTERMEDIATE_1),     // ID: h-12
        trajectory_waypoint_t(3.729f, (-0.108f + 0.55f) / Mech::gear_radius_P, 210.549f, 5817, Traj::PassThroughMode::INTERMEDIATE_1),                          // ID: 3-4
        trajectory_waypoint_t(1.972f, (-0.418f + 0.55f) / Mech::gear_radius_P, 402.110f, Hand::LiftAngle::SHOOT_LOW, Traj::PassThroughMode::INTERMEDIATE_1U3),  // ID: l-12
        trajectory_waypoint_t(4.110f, (-0.055f + 0.55f) / Mech::gear_radius_P, 187.165f, 5808, Traj::PassThroughMode::INTERMEDIATE_1),                          // ID: 3-5
        trajectory_waypoint_t(1.985f, (-0.485f + 0.55f) / Mech::gear_radius_P, 410.198f, Hand::LiftAngle::SHOOT_UP, Traj::PassThroughMode::INTERMEDIATE_1),     // ID: h-13
        trajectory_waypoint_t(4.398f, (-0.055f + 0.55f) / Mech::gear_radius_P, 172.044f, 5802, Traj::PassThroughMode::INTERMEDIATE_1),                          // ID: 3-6
        trajectory_waypoint_t(1.921f, (-0.436f + 0.55f) / Mech::gear_radius_P, 410.989f, Hand::LiftAngle::SHOOT_LOW, Traj::PassThroughMode::INTERMEDIATE_1U3),  // ID: l-13
        trajectory_waypoint_t(4.773f, (-0.107f + 0.55f) / Mech::gear_radius_P, 149.451f, 5767, Traj::PassThroughMode::INTERMEDIATE_1),                          // ID: 3-7
        trajectory_waypoint_t(1.950f, (-0.507f + 0.55f) / Mech::gear_radius_P, 415.121f, Hand::LiftAngle::SHOOT_UP, Traj::PassThroughMode::INTERMEDIATE_1),     // ID: h-14
        trajectory_waypoint_t(4.967f, (-0.167f + 0.55f) / Mech::gear_radius_P, 139.341f, 5717, Traj::PassThroughMode::INTERMEDIATE_1),                          // ID: 3-8
        trajectory_waypoint_t(1.895f, (-0.468f + 0.55f) / Mech::gear_radius_P, 412.396f, Hand::LiftAngle::SHOOT_LOW, Traj::PassThroughMode::INTERMEDIATE_1U3),  // ID: l-14
        trajectory_waypoint_t(5.167f, (-0.271f + 0.55f) / Mech::gear_radius_P, 127.473f, 5610, Traj::PassThroughMode::INTERMEDIATE_12),                         // ID: 3-9
        trajectory_waypoint_t(1.915f, (-0.533f + 0.55f) / Mech::gear_radius_P, 422.857f, Hand::LiftAngle::SHOOT_UP, Traj::PassThroughMode::INTERMEDIATE_1),     // ID: h-15
        trajectory_waypoint_t(5.266f, (-0.357f + 0.55f) / Mech::gear_radius_P, 122.813f, 5508, Traj::PassThroughMode::INTERMEDIATE_2),                          // ID: 3-10
        trajectory_waypoint_t(1.857f, (-0.495f + 0.55f) / Mech::gear_radius_P, 423.560f, Hand::LiftAngle::SHOOT_LOW, Traj::PassThroughMode::INTERMEDIATE_1U3),  // ID: l-15
        trajectory_waypoint_t(3.113f, (-0.312f + 0.55f) / Mech::gear_radius_P, 244.747f, 5658, Traj::PassThroughMode::INTERMEDIATE_1),                          // ID: 4-1
        trajectory_waypoint_t(2.614f, (-0.141f + 0.55f) / Mech::gear_radius_P, 363.077f, Hand::LiftAngle::SHOOT_UP, Traj::PassThroughMode::INTERMEDIATE_1),     // ID: o-1
        trajectory_waypoint_t(3.190f, (-0.217f + 0.55f) / Mech::gear_radius_P, 241.055f, 5693, Traj::PassThroughMode::INTERMEDIATE_1),                          // ID: 4-2
        trajectory_waypoint_t(2.436f, (-0.150f + 0.55f) / Mech::gear_radius_P, 373.363f, Hand::LiftAngle::SHOOT_UP, Traj::PassThroughMode::INTERMEDIATE_1),     // ID: o-2
        trajectory_waypoint_t(3.379f, (-0.096f + 0.55f) / Mech::gear_radius_P, 229.626f, 5746, Traj::PassThroughMode::INTERMEDIATE_1),                          // ID: 4-3
        trajectory_waypoint_t(2.318f, (-0.171f + 0.55f) / Mech::gear_radius_P, 381.890f, Hand::LiftAngle::SHOOT_UP, Traj::PassThroughMode::INTERMEDIATE_1),     // ID: o-3
        trajectory_waypoint_t(3.574f, (-0.025f + 0.55f) / Mech::gear_radius_P, 218.813f, 5750, Traj::PassThroughMode::INTERMEDIATE_1),                          // ID: 4-4
        trajectory_waypoint_t(2.206f, (-0.199f + 0.55f) / Mech::gear_radius_P, 387.429f, Hand::LiftAngle::SHOOT_UP, Traj::PassThroughMode::INTERMEDIATE_1),     // ID: o-4
        trajectory_waypoint_t(4.055f, (0.043f + 0.55f) / Mech::gear_radius_P, 190.593f, 5753, Traj::PassThroughMode::INTERMEDIATE_1),                           // ID: 4-5
        trajectory_waypoint_t(2.105f, (-0.226f + 0.55f) / Mech::gear_radius_P, 394.198f, Hand::LiftAngle::SHOOT_UP, Traj::PassThroughMode::INTERMEDIATE_1),     // ID: o-5
        trajectory_waypoint_t(4.447f, (0.044f + 0.55f) / Mech::gear_radius_P, 168.615f, 5727, Traj::PassThroughMode::INTERMEDIATE_1),                           // ID: 4-6
        trajectory_waypoint_t(2.024f, (-0.263f + 0.55f) / Mech::gear_radius_P, 398.945f, Hand::LiftAngle::SHOOT_UP, Traj::PassThroughMode::INTERMEDIATE_1),     // ID: o-6
        trajectory_waypoint_t(4.615f, (-0.290f + 0.55f) / Mech::gear_radius_P, 157.626f, 5765, Traj::PassThroughMode::INTERMEDIATE_2),                          // ID: 1-7
        trajectory_waypoint_t(1.939f, (-0.286f + 0.55f) / Mech::gear_radius_P, 402.813f, Hand::LiftAngle::SHOOT_UP, Traj::PassThroughMode::INTERMEDIATE_1),     // ID: o-7
        trajectory_waypoint_t(4.763f, (-0.334f + 0.55f) / Mech::gear_radius_P, 150.769f, 5696, Traj::PassThroughMode::INTERMEDIATE_2),                          // ID: 1-8
        trajectory_waypoint_t(1.873f, (-0.329f + 0.55f) / Mech::gear_radius_P, 404.132f, Hand::LiftAngle::SHOOT_UP, Traj::PassThroughMode::INTERMEDIATE_1),     // ID: o-8
        trajectory_waypoint_t(4.949f, (-0.422f + 0.55f) / Mech::gear_radius_P, 140.220f, 5528, Traj::PassThroughMode::INTERMEDIATE_2),                          // ID: 1-9
        trajectory_waypoint_t(1.821f, (-0.336f + 0.55f) / Mech::gear_radius_P, 410.022f, Hand::LiftAngle::SHOOT_UP, Traj::PassThroughMode::INTERMEDIATE_1),     // ID: o-9
        trajectory_waypoint_t(5.047f, (-0.487f + 0.55f) / Mech::gear_radius_P, 134.154f, 5466, Traj::PassThroughMode::INTERMEDIATE_2),                          // ID: 1-10
        trajectory_waypoint_t(1.763f, (-0.372f + 0.55f) / Mech::gear_radius_P, 414.505f, Hand::LiftAngle::SHOOT_UP, Traj::PassThroughMode::INTERMEDIATE_1),     // ID: o-10

>>>>>>> f2c9b134
    };
#else
    static const trajectory_waypoint_t all_waypoints[WAYPOINT_NUM] = {
        trajectory_waypoint_t(R_offset + 3.901f, P_offset + -0.408f / Mech::gear_radius_P, 134.857f, 5382, Traj::PassThroughMode::DIRECT),                                  // ID: 1-10
        trajectory_waypoint_t(R_offset + 4.741f, P_offset + -0.238f / Mech::gear_radius_P, 376.088f, Hand::LiftAngle::SHOOT_UP, Traj::PassThroughMode::INTERMEDIATE_1),     // ID: h-1
        trajectory_waypoint_t(R_offset + 3.802f, P_offset + -0.344f / Mech::gear_radius_P, 140.923f, 5427, Traj::PassThroughMode::INTERMEDIATE_1),                          // ID: 1-9
        trajectory_waypoint_t(R_offset + 4.719f, P_offset + -0.144f / Mech::gear_radius_P, 370.198f, Hand::LiftAngle::SHOOT_LOW, Traj::PassThroughMode::INTERMEDIATE_1),    // ID: l-1
        trajectory_waypoint_t(R_offset + 3.613f, P_offset + -0.259f / Mech::gear_radius_P, 152.879f, 5539, Traj::PassThroughMode::INTERMEDIATE_1),                          // ID: 1-8
        trajectory_waypoint_t(R_offset + 4.804f, P_offset + -0.238f / Mech::gear_radius_P, 365.363f, Hand::LiftAngle::SHOOT_UP, Traj::PassThroughMode::INTERMEDIATE_1),     // ID: h-2
        trajectory_waypoint_t(R_offset + 3.465f, P_offset + -0.213f / Mech::gear_radius_P, 160.791f, 5592, Traj::PassThroughMode::INTERMEDIATE_1),                          // ID: 1-7
        trajectory_waypoint_t(R_offset + 4.792f, P_offset + -0.149f / Mech::gear_radius_P, 359.912f, Hand::LiftAngle::SHOOT_LOW, Traj::PassThroughMode::INTERMEDIATE_1),    // ID: l-2
        trajectory_waypoint_t(R_offset + 3.209f, P_offset + -0.180f / Mech::gear_radius_P, 175.297f, 5631, Traj::PassThroughMode::INTERMEDIATE_1),                          // ID: 1-6
        trajectory_waypoint_t(R_offset + 4.978f, P_offset + -0.257f / Mech::gear_radius_P, 340.835f, Hand::LiftAngle::SHOOT_UP, Traj::PassThroughMode::INTERMEDIATE_1),     // ID: h-5
        trajectory_waypoint_t(R_offset + 3.026f, P_offset + -0.181f / Mech::gear_radius_P, 185.055f, 5660, Traj::PassThroughMode::INTERMEDIATE_2),                          // ID: 1-5
        trajectory_waypoint_t(R_offset + 5.022f, P_offset + -0.176f / Mech::gear_radius_P, 337.670f, Hand::LiftAngle::SHOOT_LOW, Traj::PassThroughMode::INTERMEDIATE_1U1),  // ID: l-5
        trajectory_waypoint_t(R_offset + 2.768f, P_offset + -0.211f / Mech::gear_radius_P, 200.088f, 5652, Traj::PassThroughMode::INTERMEDIATE_12),                         // ID: 1-4
        trajectory_waypoint_t(R_offset + 4.923f, P_offset + -0.249f / Mech::gear_radius_P, 347.429f, Hand::LiftAngle::SHOOT_UP, Traj::PassThroughMode::INTERMEDIATE_1),     // ID: h-4
        trajectory_waypoint_t(R_offset + 2.616f, P_offset + -0.249f / Mech::gear_radius_P, 208.352f, 5635, Traj::PassThroughMode::INTERMEDIATE_2),                          // ID: 1-3
        trajectory_waypoint_t(R_offset + 4.959f, P_offset + -0.168f / Mech::gear_radius_P, 342.945f, Hand::LiftAngle::SHOOT_LOW, Traj::PassThroughMode::INTERMEDIATE_1U1),  // ID: l-4
        trajectory_waypoint_t(R_offset + 2.429f, P_offset + -0.338f / Mech::gear_radius_P, 219.253f, 5550, Traj::PassThroughMode::INTERMEDIATE_12),                         // ID: 1-2
        trajectory_waypoint_t(R_offset + 4.864f, P_offset + -0.240f / Mech::gear_radius_P, 358.066f, Hand::LiftAngle::SHOOT_UP, Traj::PassThroughMode::INTERMEDIATE_1),     // ID: h-3
        trajectory_waypoint_t(R_offset + 2.330f, P_offset + -0.404f / Mech::gear_radius_P, 224.440f, 5466, Traj::PassThroughMode::INTERMEDIATE_2),                          // ID: 1-1
        trajectory_waypoint_t(R_offset + 4.888f, P_offset + -0.157f / Mech::gear_radius_P, 348.747f, Hand::LiftAngle::SHOOT_LOW, Traj::PassThroughMode::INTERMEDIATE_1),    // ID: l-3
        trajectory_waypoint_t(R_offset + 4.002f, P_offset + -0.340f / Mech::gear_radius_P, 129.670f, 5387, Traj::PassThroughMode::INTERMEDIATE_1),                          // ID: 2-10
        trajectory_waypoint_t(R_offset + 5.058f, P_offset + -0.273f / Mech::gear_radius_P, 348.484f, Hand::LiftAngle::SHOOT_UP, Traj::PassThroughMode::INTERMEDIATE_1),     // ID: h-6
        trajectory_waypoint_t(R_offset + 3.903f, P_offset + -0.268f / Mech::gear_radius_P, 135.736f, 5461, Traj::PassThroughMode::INTERMEDIATE_1),                          // ID: 2-9
        trajectory_waypoint_t(R_offset + 5.112f, P_offset + -0.184f / Mech::gear_radius_P, 340.571f, Hand::LiftAngle::SHOOT_LOW, Traj::PassThroughMode::INTERMEDIATE_1U2),  // ID: l-6
        trajectory_waypoint_t(R_offset + 3.703f, P_offset + -0.173f / Mech::gear_radius_P, 146.813f, 5548, Traj::PassThroughMode::INTERMEDIATE_1),                          // ID: 2-8
        trajectory_waypoint_t(R_offset + 5.113f, P_offset + -0.287f / Mech::gear_radius_P, 335.824f, Hand::LiftAngle::SHOOT_UP, Traj::PassThroughMode::INTERMEDIATE_1),     // ID: h-7
        trajectory_waypoint_t(R_offset + 3.536f, P_offset + -0.121f / Mech::gear_radius_P, 157.187f, 5619, Traj::PassThroughMode::INTERMEDIATE_1),                          // ID: 2-7
        trajectory_waypoint_t(R_offset + 5.169f, P_offset + -0.201f / Mech::gear_radius_P, 332.484f, Hand::LiftAngle::SHOOT_LOW, Traj::PassThroughMode::INTERMEDIATE_1U2),  // ID: l-7
        trajectory_waypoint_t(R_offset + 3.216f, P_offset + -0.080f / Mech::gear_radius_P, 173.011f, 5654, Traj::PassThroughMode::INTERMEDIATE_1),                          // ID: 2-6
        trajectory_waypoint_t(R_offset + 5.249f, P_offset + -0.338f / Mech::gear_radius_P, 311.385f, Hand::LiftAngle::SHOOT_UP, Traj::PassThroughMode::INTERMEDIATE_1),     // ID: h-10
        trajectory_waypoint_t(R_offset + 3.000f, P_offset + -0.079f / Mech::gear_radius_P, 185.143f, 5673, Traj::PassThroughMode::INTERMEDIATE_1),                          // ID: 2-5
        trajectory_waypoint_t(R_offset + 5.336f, P_offset + -0.280f / Mech::gear_radius_P, 317.626f, Hand::LiftAngle::SHOOT_LOW, Traj::PassThroughMode::INTERMEDIATE_1U2),  // ID: l-10
        trajectory_waypoint_t(R_offset + 2.689f, P_offset + -0.117f / Mech::gear_radius_P, 203.165f, 5658, Traj::PassThroughMode::INTERMEDIATE_12),                         // ID: 2-4
        trajectory_waypoint_t(R_offset + 5.205f, P_offset + -0.325f / Mech::gear_radius_P, 322.110f, Hand::LiftAngle::SHOOT_UP, Traj::PassThroughMode::INTERMEDIATE_1),     // ID: h-9
        trajectory_waypoint_t(R_offset + 2.523f, P_offset + -0.165f / Mech::gear_radius_P, 212.308f, 5640, Traj::PassThroughMode::INTERMEDIATE_2),                          // ID: 2-3
        trajectory_waypoint_t(R_offset + 5.285f, P_offset + -0.259f / Mech::gear_radius_P, 320.791f, Hand::LiftAngle::SHOOT_LOW, Traj::PassThroughMode::INTERMEDIATE_1U2),  // ID: l-9
        trajectory_waypoint_t(R_offset + 2.330f, P_offset + -0.267f / Mech::gear_radius_P, 225.582f, 5581, Traj::PassThroughMode::INTERMEDIATE_12),                         // ID: 2-2
        trajectory_waypoint_t(R_offset + 5.163f, P_offset + -0.299f / Mech::gear_radius_P, 329.055f, Hand::LiftAngle::SHOOT_UP, Traj::PassThroughMode::INTERMEDIATE_1),     // ID: h-8
        trajectory_waypoint_t(R_offset + 2.232f, P_offset + -0.341f / Mech::gear_radius_P, 230.154f, 5529, Traj::PassThroughMode::INTERMEDIATE_2),                          // ID: 2-1
        trajectory_waypoint_t(R_offset + 5.225f, P_offset + -0.240f / Mech::gear_radius_P, 328.000f, Hand::LiftAngle::SHOOT_LOW, Traj::PassThroughMode::INTERMEDIATE_1U2),  // ID: l-8
        trajectory_waypoint_t(R_offset + 4.122f, P_offset + -0.283f / Mech::gear_radius_P, 122.198f, 5398, Traj::PassThroughMode::INTERMEDIATE_1),                          // ID: 3-10
        trajectory_waypoint_t(R_offset + 5.326f, P_offset + -0.367f / Mech::gear_radius_P, 321.934f, Hand::LiftAngle::SHOOT_UP, Traj::PassThroughMode::INTERMEDIATE_1),     // ID: h-11
        trajectory_waypoint_t(R_offset + 4.029f, P_offset + -0.203f / Mech::gear_radius_P, 129.055f, 5458, Traj::PassThroughMode::INTERMEDIATE_1),                          // ID: 3-9
        trajectory_waypoint_t(R_offset + 5.540f, P_offset + -0.421f / Mech::gear_radius_P, 293.626f, Hand::LiftAngle::SHOOT_LOW, Traj::PassThroughMode::INTERMEDIATE_1U3),  // ID: l-15
        trajectory_waypoint_t(R_offset + 3.829f, P_offset + -0.094f / Mech::gear_radius_P, 139.077f, 5549, Traj::PassThroughMode::INTERMEDIATE_1),                          // ID: 3-8
        trajectory_waypoint_t(R_offset + 5.350f, P_offset + -0.392f / Mech::gear_radius_P, 312.176f, Hand::LiftAngle::SHOOT_UP, Traj::PassThroughMode::INTERMEDIATE_1),     // ID: h-12
        trajectory_waypoint_t(R_offset + 3.641f, P_offset + -0.034f / Mech::gear_radius_P, 150.593f, 5603, Traj::PassThroughMode::INTERMEDIATE_1),                          // ID: 3-7
        trajectory_waypoint_t(R_offset + 5.517f, P_offset + -0.391f / Mech::gear_radius_P, 300.220f, Hand::LiftAngle::SHOOT_LOW, Traj::PassThroughMode::INTERMEDIATE_1U3),  // ID: l-14
        trajectory_waypoint_t(R_offset + 3.252f, P_offset + 0.016f / Mech::gear_radius_P, 172.132f, 5651, Traj::PassThroughMode::INTERMEDIATE_1),                           // ID: 3-6
        trajectory_waypoint_t(R_offset + 5.455f, P_offset + -0.465f / Mech::gear_radius_P, 297.758f, Hand::LiftAngle::SHOOT_UP, Traj::PassThroughMode::INTERMEDIATE_1),     // ID: h-15
        trajectory_waypoint_t(R_offset + 2.977f, P_offset + 0.016f / Mech::gear_radius_P, 187.516f, 5707, Traj::PassThroughMode::INTERMEDIATE_1),                           // ID: 3-5
        trajectory_waypoint_t(R_offset + 5.478f, P_offset + -0.367f / Mech::gear_radius_P, 307.692f, Hand::LiftAngle::SHOOT_LOW, Traj::PassThroughMode::INTERMEDIATE_1U3),  // ID: l-13
        trajectory_waypoint_t(R_offset + 2.592f, P_offset + -0.025f / Mech::gear_radius_P, 208.527f, 5691, Traj::PassThroughMode::INTERMEDIATE_1),                          // ID: 3-4
        trajectory_waypoint_t(R_offset + 5.423f, P_offset + -0.441f / Mech::gear_radius_P, 302.242f, Hand::LiftAngle::SHOOT_UP, Traj::PassThroughMode::INTERMEDIATE_1),     // ID: h-14
        trajectory_waypoint_t(R_offset + 2.405f, P_offset + -0.085f / Mech::gear_radius_P, 222.593f, 5668, Traj::PassThroughMode::INTERMEDIATE_1),                          // ID: 3-3
        trajectory_waypoint_t(R_offset + 5.428f, P_offset + -0.342f / Mech::gear_radius_P, 309.626f, Hand::LiftAngle::SHOOT_LOW, Traj::PassThroughMode::INTERMEDIATE_1U3),  // ID: l-12
        trajectory_waypoint_t(R_offset + 2.205f, P_offset + -0.197f / Mech::gear_radius_P, 231.824f, 5608, Traj::PassThroughMode::INTERMEDIATE_12),                         // ID: 3-2
        trajectory_waypoint_t(R_offset + 5.382f, P_offset + -0.419f / Mech::gear_radius_P, 306.725f, Hand::LiftAngle::SHOOT_UP, Traj::PassThroughMode::INTERMEDIATE_1),     // ID: h-13
        trajectory_waypoint_t(R_offset + 2.113f, P_offset + -0.278f / Mech::gear_radius_P, 238.242f, 5538, Traj::PassThroughMode::INTERMEDIATE_2),                          // ID: 3-1
        trajectory_waypoint_t(R_offset + 5.397f, P_offset + -0.312f / Mech::gear_radius_P, 317.626f, Hand::LiftAngle::SHOOT_LOW, Traj::PassThroughMode::INTERMEDIATE_1U3),  // ID: l-11
        trajectory_waypoint_t(R_offset + 3.813f, P_offset + 0.049f / Mech::gear_radius_P, 142.418f, 5602, Traj::PassThroughMode::INTERMEDIATE_1),                           // ID: 4-7
        trajectory_waypoint_t(R_offset + 4.842f, P_offset + -0.079f / Mech::gear_radius_P, 0.000f, Hand::LiftAngle::SHOOT_UP, Traj::PassThroughMode::INTERMEDIATE_1),       // ID: o-1
        trajectory_waypoint_t(R_offset + 3.315f, P_offset + 0.119f / Mech::gear_radius_P, 168.967f, 5660, Traj::PassThroughMode::INTERMEDIATE_1),                           // ID: 4-6
        trajectory_waypoint_t(R_offset + 4.897f, P_offset + -0.080f / Mech::gear_radius_P, 0.000f, Hand::LiftAngle::SHOOT_UP, Traj::PassThroughMode::INTERMEDIATE_1),       // ID: o-2
        trajectory_waypoint_t(R_offset + 2.925f, P_offset + 0.123f / Mech::gear_radius_P, 192.176f, 5689, Traj::PassThroughMode::INTERMEDIATE_1),                           // ID: 4-5
        trajectory_waypoint_t(R_offset + 4.945f, P_offset + -0.081f / Mech::gear_radius_P, 0.000f, Hand::LiftAngle::SHOOT_UP, Traj::PassThroughMode::INTERMEDIATE_1),       // ID: o-3
        trajectory_waypoint_t(R_offset + 2.433f, P_offset + 0.055f / Mech::gear_radius_P, 218.989f, 5686, Traj::PassThroughMode::INTERMEDIATE_1),                           // ID: 4-4
        trajectory_waypoint_t(R_offset + 4.964f, P_offset + -0.094f / Mech::gear_radius_P, 0.000f, Hand::LiftAngle::SHOOT_UP, Traj::PassThroughMode::INTERMEDIATE_1),       // ID: o-4
        trajectory_waypoint_t(R_offset + 2.248f, P_offset + -0.015f / Mech::gear_radius_P, 231.209f, 5673, Traj::PassThroughMode::INTERMEDIATE_1),                          // ID: 4-3
        trajectory_waypoint_t(R_offset + 5.032f, P_offset + -0.104f / Mech::gear_radius_P, 0.000f, Hand::LiftAngle::SHOOT_UP, Traj::PassThroughMode::INTERMEDIATE_1),       // ID: o-5
        trajectory_waypoint_t(R_offset + 2.049f, P_offset + -0.142f / Mech::gear_radius_P, 240.088f, 5613, Traj::PassThroughMode::INTERMEDIATE_2),                          // ID: 4-2
        trajectory_waypoint_t(R_offset + 5.092f, P_offset + -0.113f / Mech::gear_radius_P, 0.000f, Hand::LiftAngle::SHOOT_UP, Traj::PassThroughMode::INTERMEDIATE_1),       // ID: o-6
        trajectory_waypoint_t(R_offset + 1.974f, P_offset + -0.232f / Mech::gear_radius_P, 245.011f, 5563, Traj::PassThroughMode::INTERMEDIATE_2),                          // ID: 4-1
        trajectory_waypoint_t(R_offset + 5.148f, P_offset + -0.124f / Mech::gear_radius_P, 0.000f, Hand::LiftAngle::SHOOT_UP, Traj::PassThroughMode::INTERMEDIATE_1),       // ID: o-7
        trajectory_waypoint_t(R_offset + 4.261f, P_offset + -0.239f / Mech::gear_radius_P, 114.549f, 5388, Traj::PassThroughMode::INTERMEDIATE_1),                          // ID: 4-10
        trajectory_waypoint_t(R_offset + 5.217f, P_offset + -0.139f / Mech::gear_radius_P, 0.000f, Hand::LiftAngle::SHOOT_UP, Traj::PassThroughMode::INTERMEDIATE_1),       // ID: o-8
        trajectory_waypoint_t(R_offset + 4.186f, P_offset + -0.151f / Mech::gear_radius_P, 119.736f, 5432, Traj::PassThroughMode::INTERMEDIATE_1),                          // ID: 4-9
        trajectory_waypoint_t(R_offset + 5.289f, P_offset + -0.161f / Mech::gear_radius_P, 0.000f, Hand::LiftAngle::SHOOT_UP, Traj::PassThroughMode::INTERMEDIATE_1),       // ID: o-9
        trajectory_waypoint_t(R_offset + 3.994f, P_offset + -0.019f / Mech::gear_radius_P, 130.110f, 5591, Traj::PassThroughMode::INTERMEDIATE_1),                          // ID: 4-8
        trajectory_waypoint_t(R_offset + 5.334f, P_offset + -0.196f / Mech::gear_radius_P, 0.000f, Hand::LiftAngle::SHOOT_UP, Traj::PassThroughMode::INTERMEDIATE_1),       // ID: o-10

    };
#endif
    TrajectorySequenceManager* seq_manager = new TrajectorySequenceManager(g_debug_manager);
    seq_manager->setup_sequence(all_waypoints, WAYPOINT_NUM);

    // ハンド状態管理用ローカル変数
    hand_state_t hand_state = HAND_IDLE;
    bool has_work = false;
    absolute_time_t hand_timer = get_absolute_time();
    bool is_going_common_area = false;  // 共通エリアのワークをとりに行く途中かどうか

    int prev_disturbance_level = -1;  // 前回の妨害レベルを保持

    while (1) {
        // 緊急停止中（PWR_ON_DETECT_PINがLOW）なら再起動
        if (!gpio_get(MicrocontrollerConfig::PWR_ON_DETECT_PIN)) {
            printf("emergency stop detected! Rebooting...\n");
            watchdog_reboot(0, 0, 1000);  // システムリセット printfが確実に実行されるために1秒待機
            // 以下の処理は実行されるが1秒後にはリセットされる
            polling_default_LED_flashing();  // コードはここで停止
            break;
        }

        // 妨害の展開
        if (prev_disturbance_level != g_disturbance_level) {
            switch (g_disturbance_level) {
                case 0:  // 初期状態
                    sleep_us(1);
                    continue;  // 何もしない
                case 1:        // 1段階目
                    // g_debug_manager->info("Disturbance deploying to 1st stage.");
                    g_moving_quick_arm = true;  // 高速アーム動作中フラグを立てる
                    // control_position_multiturn(&UART1, Dist::DXL_ID_LEFT, Dist::LEFT_DEPLOY_1ST);
                    // sleep_ms(100);
                    // control_position_multiturn(&UART1, Dist::DXL_ID_RIGHT, Dist::RIGHT_DEPLOY_1ST);
                    // sleep_ms(1);
                    break;
                case 2:  // 2段階目
                    // g_debug_manager->info("Disturbance deploying to 2nd stage.");
                    // control_position_multiturn(&UART1, Dist::DXL_ID_LEFT, Dist::LEFT_DEPLOY_2ND);
                    // sleep_ms(100);
                    // control_position_multiturn(&UART1, Dist::DXL_ID_RIGHT, Dist::RIGHT_DEPLOY_2ND);
                    // sleep_ms(1);
                    break;
            }
            prev_disturbance_level = g_disturbance_level;  // 状態を更新
        }

        // 高速アーム処理
        if (g_moving_quick_arm && (g_quickarm_state != QuickArm_state_t::HAND_END)) {
            exe_QuickArm(&g_quickarm_state);
            sleep_ms(100);
            continue;
        }

        // // シューティングエリアのサーボを3秒に1回動かす
        // static absolute_time_t last_shoot_servo_time = get_absolute_time();
        // absolute_time_t now = get_absolute_time();
        // if (absolute_time_diff_us(last_shoot_servo_time, now) >= 3'000'000 &&
        //     absolute_time_diff_us(last_shoot_servo_time, now) < 6'000'000) {
        //     printf("Set shooting servo angle to correction angle.");
        //     shooting_servo.set_angle(ShootingConfig::CORRECTION_ANGLE);
        // } else if (absolute_time_diff_us(last_shoot_servo_time, now) >= 6'000'000) {
        //     printf("Set shooting servo angle to idle angle.");
        //     shooting_servo.set_angle(ShootingConfig::IDLE_ANGLE);
        //     last_shoot_servo_time = now;
        // }

        // シューティングエリアのサーボを動かす指示が来てから1秒後に1秒間動かして戻す
        if (is_moving_shooting_servo) {
            absolute_time_t now = get_absolute_time();
            if (absolute_time_diff_us(g_last_shoot_servo_time, now) >= 2'000'000 &&
                absolute_time_diff_us(g_last_shoot_servo_time, now) < 3'000'000) {
                g_debug_manager->debug("Set shooting servo angle to correction angle.");
                printf("Set shooting servo angle to correction angle.\n");
                shooting_servo.set_angle(ShootingConfig::CORRECTION_ANGLE);
            } else if (absolute_time_diff_us(g_last_shoot_servo_time, now) >= 3'000'000) {
                g_debug_manager->debug("Set shooting servo angle to idle angle.");
                printf("Set shooting servo angle to idle angle.\n");
                shooting_servo.set_angle(ShootingConfig::IDLE_ANGLE);
                is_moving_shooting_servo = false;
            }
        }

        // FIFOから同期信号を待機（ブロッキング）
        uint32_t signal = multicore_fifo_pop_blocking();

        // 同期信号を受信したら処理を実行
        if (signal == Mc::SYNC_SIGNAL) {
            core0_loop_count++;

            // 軌道状態機械による処理
            auto try_start_next_trajectory = [&]() {
                if (seq_manager->is_sequence_active()) {
                    float target_position[2];
                    TrajectoryConfig::PassThroughMode pass_through_mode;
                    if (seq_manager->get_next_waypoint(target_position, pass_through_mode)) {
                        float current_position[2];
                        mutex_enter_blocking(&g_state_mutex);
                        current_position[0] = g_robot_state.current_position_R;
                        current_position[1] = g_robot_state.current_position_P;
                        mutex_exit(&g_state_mutex);

                        float intermediate_pos1[2] = {NAN, NAN};
                        float intermediate_pos2[2] = {NAN, NAN};
                        float intermediate_pos3[2] = {NAN, NAN};
                        if (pass_through_mode == TrajectoryConfig::PassThroughMode::INTERMEDIATE_1) {
                            intermediate_pos1[0] = TrajectoryConfig::INTERMEDIATE_POS_1[0];
                            intermediate_pos1[1] = TrajectoryConfig::INTERMEDIATE_POS_1[1];
                        } else if (pass_through_mode == TrajectoryConfig::PassThroughMode::INTERMEDIATE_2) {
                            intermediate_pos1[0] = TrajectoryConfig::INTERMEDIATE_POS_2[0];
                            intermediate_pos1[1] = TrajectoryConfig::INTERMEDIATE_POS_2[1];
                        } else if (pass_through_mode == TrajectoryConfig::PassThroughMode::INTERMEDIATE_12) {
                            intermediate_pos1[0] = TrajectoryConfig::INTERMEDIATE_POS_1[0];
                            intermediate_pos1[1] = TrajectoryConfig::INTERMEDIATE_POS_1[1];
                            intermediate_pos2[0] = TrajectoryConfig::INTERMEDIATE_POS_2[0];
                            intermediate_pos2[1] = TrajectoryConfig::INTERMEDIATE_POS_2[1];
                        } else if (pass_through_mode == TrajectoryConfig::PassThroughMode::INTERMEDIATE_21) {
                            intermediate_pos1[0] = TrajectoryConfig::INTERMEDIATE_POS_2[0];
                            intermediate_pos1[1] = TrajectoryConfig::INTERMEDIATE_POS_2[1];
                            intermediate_pos2[0] = TrajectoryConfig::INTERMEDIATE_POS_1[0];
                            intermediate_pos2[1] = TrajectoryConfig::INTERMEDIATE_POS_1[1];
                        } else if (pass_through_mode == TrajectoryConfig::PassThroughMode::INTERMEDIATE_1U1) {
                            intermediate_pos1[0] = TrajectoryConfig::INTERMEDIATE_POS_1[0];
                            intermediate_pos1[1] = TrajectoryConfig::INTERMEDIATE_POS_1[1];
                            intermediate_pos2[0] = TrajectoryConfig::INTERMEDIATE_POS_UNDER_1[0];
                            intermediate_pos2[1] = TrajectoryConfig::INTERMEDIATE_POS_UNDER_1[1];
                        } else if (pass_through_mode == TrajectoryConfig::PassThroughMode::INTERMEDIATE_U11) {
                            intermediate_pos1[0] = TrajectoryConfig::INTERMEDIATE_POS_UNDER_1[0];
                            intermediate_pos1[1] = TrajectoryConfig::INTERMEDIATE_POS_UNDER_1[1];
                            intermediate_pos2[0] = TrajectoryConfig::INTERMEDIATE_POS_1[0];
                            intermediate_pos2[1] = TrajectoryConfig::INTERMEDIATE_POS_1[1];
                        } else if (pass_through_mode == TrajectoryConfig::PassThroughMode::INTERMEDIATE_1U2) {
                            intermediate_pos1[0] = TrajectoryConfig::INTERMEDIATE_POS_1[0];
                            intermediate_pos1[1] = TrajectoryConfig::INTERMEDIATE_POS_1[1];
                            intermediate_pos2[0] = TrajectoryConfig::INTERMEDIATE_POS_UNDER_2[0];
                            intermediate_pos2[1] = TrajectoryConfig::INTERMEDIATE_POS_UNDER_2[1];
                        } else if (pass_through_mode == TrajectoryConfig::PassThroughMode::INTERMEDIATE_U21) {
                            intermediate_pos1[0] = TrajectoryConfig::INTERMEDIATE_POS_UNDER_2[0];
                            intermediate_pos1[1] = TrajectoryConfig::INTERMEDIATE_POS_UNDER_2[1];
                            intermediate_pos2[0] = TrajectoryConfig::INTERMEDIATE_POS_1[0];
                            intermediate_pos2[1] = TrajectoryConfig::INTERMEDIATE_POS_1[1];
                        } else if (pass_through_mode == TrajectoryConfig::PassThroughMode::INTERMEDIATE_1U3) {
                            intermediate_pos1[0] = TrajectoryConfig::INTERMEDIATE_POS_1[0];
                            intermediate_pos1[1] = TrajectoryConfig::INTERMEDIATE_POS_1[1];
                            intermediate_pos2[0] = TrajectoryConfig::INTERMEDIATE_POS_UNDER_3[0];
                            intermediate_pos2[1] = TrajectoryConfig::INTERMEDIATE_POS_UNDER_3[1];
                        } else if (pass_through_mode == TrajectoryConfig::PassThroughMode::INTERMEDIATE_U31) {
                            intermediate_pos1[0] = TrajectoryConfig::INTERMEDIATE_POS_UNDER_3[0];
                            intermediate_pos1[1] = TrajectoryConfig::INTERMEDIATE_POS_UNDER_3[1];
                            intermediate_pos2[0] = TrajectoryConfig::INTERMEDIATE_POS_1[0];
                            intermediate_pos2[1] = TrajectoryConfig::INTERMEDIATE_POS_1[1];
                        } else if (pass_through_mode == TrajectoryConfig::PassThroughMode::INTERMEDIATE_U12) {
                            intermediate_pos1[0] = TrajectoryConfig::INTERMEDIATE_POS_UNDER_1[0];
                            intermediate_pos1[1] = TrajectoryConfig::INTERMEDIATE_POS_UNDER_1[1];
                            intermediate_pos2[0] = TrajectoryConfig::INTERMEDIATE_POS_2[0];
                            intermediate_pos2[1] = TrajectoryConfig::INTERMEDIATE_POS_2[1];
                        } else if (pass_through_mode == TrajectoryConfig::PassThroughMode::INTERMEDIATE_U22) {
                            intermediate_pos1[0] = TrajectoryConfig::INTERMEDIATE_POS_UNDER_2[0];
                            intermediate_pos1[1] = TrajectoryConfig::INTERMEDIATE_POS_UNDER_2[1];
                            intermediate_pos2[0] = TrajectoryConfig::INTERMEDIATE_POS_2[0];
                            intermediate_pos2[1] = TrajectoryConfig::INTERMEDIATE_POS_2[1];
                        } else if (pass_through_mode == TrajectoryConfig::PassThroughMode::INTERMEDIATE_U32) {
                            intermediate_pos1[0] = TrajectoryConfig::INTERMEDIATE_POS_UNDER_3[0];
                            intermediate_pos1[1] = TrajectoryConfig::INTERMEDIATE_POS_UNDER_3[1];
                            intermediate_pos2[0] = TrajectoryConfig::INTERMEDIATE_POS_2[0];
                            intermediate_pos2[1] = TrajectoryConfig::INTERMEDIATE_POS_2[1];
                        } else if (pass_through_mode == TrajectoryConfig::PassThroughMode::INTERMEDIATE_12U1) {
                            intermediate_pos1[0] = TrajectoryConfig::INTERMEDIATE_POS_1[0];
                            intermediate_pos1[1] = TrajectoryConfig::INTERMEDIATE_POS_1[1];
                            intermediate_pos2[0] = TrajectoryConfig::INTERMEDIATE_POS_2[0];
                            intermediate_pos2[1] = TrajectoryConfig::INTERMEDIATE_POS_2[1];
                            intermediate_pos3[0] = TrajectoryConfig::INTERMEDIATE_POS_UNDER_1[0];
                            intermediate_pos3[1] = TrajectoryConfig::INTERMEDIATE_POS_UNDER_1[1];
                        } else if (pass_through_mode == TrajectoryConfig::PassThroughMode::INTERMEDIATE_U121) {
                            intermediate_pos1[0] = TrajectoryConfig::INTERMEDIATE_POS_UNDER_1[0];
                            intermediate_pos1[1] = TrajectoryConfig::INTERMEDIATE_POS_UNDER_1[1];
                            intermediate_pos2[0] = TrajectoryConfig::INTERMEDIATE_POS_2[0];
                            intermediate_pos2[1] = TrajectoryConfig::INTERMEDIATE_POS_2[1];
                            intermediate_pos3[0] = TrajectoryConfig::INTERMEDIATE_POS_1[0];
                            intermediate_pos3[1] = TrajectoryConfig::INTERMEDIATE_POS_1[1];
                        } else if (pass_through_mode == TrajectoryConfig::PassThroughMode::INTERMEDIATE_12U2) {
                            intermediate_pos1[0] = TrajectoryConfig::INTERMEDIATE_POS_1[0];
                            intermediate_pos1[1] = TrajectoryConfig::INTERMEDIATE_POS_1[1];
                            intermediate_pos2[0] = TrajectoryConfig::INTERMEDIATE_POS_2[0];
                            intermediate_pos2[1] = TrajectoryConfig::INTERMEDIATE_POS_2[1];
                            intermediate_pos3[0] = TrajectoryConfig::INTERMEDIATE_POS_UNDER_2[0];
                            intermediate_pos3[1] = TrajectoryConfig::INTERMEDIATE_POS_UNDER_2[1];
                        } else if (pass_through_mode == TrajectoryConfig::PassThroughMode::INTERMEDIATE_U221) {
                            intermediate_pos1[0] = TrajectoryConfig::INTERMEDIATE_POS_UNDER_2[0];
                            intermediate_pos1[1] = TrajectoryConfig::INTERMEDIATE_POS_UNDER_2[1];
                            intermediate_pos2[0] = TrajectoryConfig::INTERMEDIATE_POS_2[0];
                            intermediate_pos2[1] = TrajectoryConfig::INTERMEDIATE_POS_2[1];
                            intermediate_pos3[0] = TrajectoryConfig::INTERMEDIATE_POS_1[0];
                            intermediate_pos3[1] = TrajectoryConfig::INTERMEDIATE_POS_1[1];
                        } else if (pass_through_mode == TrajectoryConfig::PassThroughMode::INTERMEDIATE_12U3) {
                            intermediate_pos1[0] = TrajectoryConfig::INTERMEDIATE_POS_1[0];
                            intermediate_pos1[1] = TrajectoryConfig::INTERMEDIATE_POS_1[1];
                            intermediate_pos2[0] = TrajectoryConfig::INTERMEDIATE_POS_2[0];
                            intermediate_pos2[1] = TrajectoryConfig::INTERMEDIATE_POS_2[1];
                            intermediate_pos3[0] = TrajectoryConfig::INTERMEDIATE_POS_UNDER_3[0];
                            intermediate_pos3[1] = TrajectoryConfig::INTERMEDIATE_POS_UNDER_3[1];
                        } else if (pass_through_mode == TrajectoryConfig::PassThroughMode::INTERMEDIATE_U321) {
                            intermediate_pos1[0] = TrajectoryConfig::INTERMEDIATE_POS_UNDER_3[0];
                            intermediate_pos1[1] = TrajectoryConfig::INTERMEDIATE_POS_UNDER_3[1];
                            intermediate_pos2[0] = TrajectoryConfig::INTERMEDIATE_POS_2[0];
                            intermediate_pos2[1] = TrajectoryConfig::INTERMEDIATE_POS_2[1];
                            intermediate_pos3[0] = TrajectoryConfig::INTERMEDIATE_POS_1[0];
                            intermediate_pos3[1] = TrajectoryConfig::INTERMEDIATE_POS_1[1];
                        } else if (pass_through_mode == TrajectoryConfig::PassThroughMode::COMMON_DIRECT) {
                            is_going_common_area = true;
                        } else if (pass_through_mode == TrajectoryConfig::PassThroughMode::DIRECT) {
                            // DIRECTの場合は中間点なし
                        } else {
                            g_debug_manager->error("Unknown pass-through mode");
                        }

                        if (calculate_trajectory_core0(current_position, target_position, intermediate_pos1, intermediate_pos2, intermediate_pos3)) {
                            if (multicore_fifo_push_timeout_us(Mc::TRAJECTORY_DATA_SIGNAL, 0)) {
                                traj_state = TRAJECTORY_EXECUTING;
                                g_debug_manager->debug("Moving to waypoint: R=%.3f rad, P=%.1f mm",
                                                       target_position[0], target_position[1] * Mech::gear_radius_P * 1000.0);
                                return;
                            }
                        } else {
                            g_debug_manager->error("Failed to calculate trajectory to next waypoint");
                        }
                    } else {
                        g_debug_manager->info("All waypoints completed, sequence finished");
                        traj_state = TRAJECTORY_IDLE;
                    }
                } else {
                    traj_state = TRAJECTORY_IDLE;  // シーケンスがアクティブでない場合はアイドル状態に戻す
                }
            };

            switch (traj_state) {
                case TRAJECTORY_IDLE:
                    try_start_next_trajectory();
                    break;
                case TRAJECTORY_EXECUTING:
                    // 軌道実行中は何もしない（完了信号待ち）
                    break;
                case TRAJECTORY_HANDLING:
                    // ハンド動作中
                    int seq_index = seq_manager->get_current_waypoint_index();
                    hand_tick(&hand_state, &has_work, &hand_timer, all_waypoints[seq_index].end_effector_angle, all_waypoints[seq_index].end_effector_height, &is_going_common_area);
                    if (hand_state == HAND_IDLE) {
                        try_start_next_trajectory();
                    }
                    break;
            }
        } else if (signal == Mc::TRAJECTORY_COMPLETE_SIGNAL) {
            // 軌道完了信号を受信
            if (traj_state == TRAJECTORY_EXECUTING) {
                g_debug_manager->debug("Trajectory completed, starting hand operation");
                seq_manager->advance_to_next_waypoint();
                hand_state = HAND_IDLE;  // hand_tick()で自動的に開始
                traj_state = TRAJECTORY_HANDLING;
            }
        }

        // 通常の状態監視とデバッグ出力（同期信号受信時のみ）
        if (signal == Mc::SYNC_SIGNAL) {
            // 現在時刻を再取得
            float current_main_time = 0.0f;
            mutex_enter_blocking(&g_state_mutex);
            current_main_time = g_robot_state.current_time;

            // 状態を取得してデバッグ出力（排他制御あり）
            // デバッグ用に現在状態も取得
            float current_pos_R = g_robot_state.current_position_R;
            float current_pos_P = g_robot_state.current_position_P;
            float current_vel_R = g_robot_state.current_velocity_R;
            float current_vel_P = g_robot_state.current_velocity_P;
            float target_vel_R = g_robot_state.target_velocity_R;
            float target_vel_P = g_robot_state.target_velocity_P;
            float target_torque_R = g_robot_state.target_torque_R;
            float target_torque_P = g_robot_state.target_torque_P;
            float target_cur_R = g_robot_state.target_current_R;
            float target_cur_P = g_robot_state.target_current_P;

            int timing_violations = g_robot_state.timing_violation_count;
            led_mode_t led_status = g_robot_state.led_status;
            int can_errors = g_robot_state.can_error_count;

            // エンコーダ詳細情報を共有変数から取得
            int16_t p_turn_count = g_robot_state.encoder_p_turn_count;
            float p_single_angle = g_robot_state.encoder_p_single_angle_deg;
            float r_angle_deg = g_robot_state.encoder_r_angle_deg;
            bool encoder_r_valid = g_robot_state.encoder_r_valid;
            bool encoder_p_valid = g_robot_state.encoder_p_valid;
            mutex_exit(&g_state_mutex);

            mutex_enter_blocking(&g_trajectory_mutex);
            // 台形プロファイル制御情報
            float traj_target_pos_R, traj_target_pos_P;
            float traj_target_vel_R, traj_target_vel_P;
            get_safe_trajectory_targets(current_pos_R, current_pos_P,
                                        &traj_target_pos_R, &traj_target_pos_P,
                                        &traj_target_vel_R, &traj_target_vel_P);
            bool traj_active_R = g_trajectory_data.active;
            bool traj_active_P = g_trajectory_data.active;

            // 最終目標位置（Core0→Core1）
            float final_target_pos_R = g_trajectory_data.final_target_R;
            float final_target_pos_P = g_trajectory_data.final_target_P;
            mutex_exit(&g_trajectory_mutex);

            // 軌道状態変化の検出
            g_debug_manager->check_trajectory_state_changes(traj_active_R, traj_active_P,
                                                            current_pos_R, current_pos_P,
                                                            final_target_pos_R, final_target_pos_P,
                                                            Mech::gear_radius_P);

            // 異常値検出
            g_debug_manager->check_abnormal_values(traj_target_pos_P, Mech::gear_radius_P);

            // 定期ステータス出力（同期信号に基づく周期で）
            if (g_debug_manager->should_output_status(current_main_time)) {
                // Core0同期回数情報
                g_debug_manager->debug("Core0 sync count: %d (every %d Core1 loops)", core0_loop_count, Mc::SYNC_EVERY_N_LOOPS);

                // 軌道完了状況の詳細情報を取得
                float trajectory_final_target_R = 0.0f, trajectory_final_target_P = 0.0f;
                bool trajectory_position_reached = false;
                int trajectory_current_index = 0, trajectory_point_count = 0;

                mutex_enter_blocking(&g_trajectory_mutex);
                trajectory_final_target_R = g_trajectory_data.final_target_R;
                trajectory_final_target_P = g_trajectory_data.final_target_P;
                trajectory_position_reached = g_trajectory_data.position_reached;
                trajectory_current_index = g_trajectory_data.current_index;
                trajectory_point_count = g_trajectory_data.point_count;
                mutex_exit(&g_trajectory_mutex);

                // 軌道進行状況の出力（debug_managerに委譲）
                g_debug_manager->print_trajectory_progress(current_pos_R, current_pos_P,
                                                           trajectory_final_target_R, trajectory_final_target_P,
                                                           trajectory_position_reached,
                                                           trajectory_current_index, trajectory_point_count,
                                                           Mech::gear_radius_P);  // 軌道デバッグ情報構造体の作成
                TrajectoryDebugInfo r_info = {
                    .final_target_pos = final_target_pos_R,
                    .trajectory_target_pos = traj_target_pos_R,
                    .trajectory_target_vel = traj_target_vel_R,
                    .current_pos = current_pos_R,
                    .current_vel = current_vel_R,
                    .final_target_vel = target_vel_R,
                    .trajectory_active = traj_active_R,
                    .gear_radius = 1.0f,  // R軸はrad単位なのでギア半径は使わない
                    .unit_name = "rad",
                    .axis_name = "R"};

                TrajectoryDebugInfo p_info = {
                    .final_target_pos = final_target_pos_P,
                    .trajectory_target_pos = traj_target_pos_P,
                    .trajectory_target_vel = traj_target_vel_P,
                    .current_pos = current_pos_P,
                    .current_vel = current_vel_P,
                    .final_target_vel = target_vel_P,
                    .trajectory_active = traj_active_P,
                    .gear_radius = Mech::gear_radius_P,
                    .unit_name = "rad",
                    .axis_name = "P"};

                // システム状態デバッグ情報構造体の作成
                SystemDebugInfo sys_info = {
                    .timing_violations = timing_violations,
                    .can_errors = can_errors,
                    .led_status = led_status,
                    .encoder_r_valid = encoder_r_valid,
                    .encoder_p_valid = encoder_p_valid,
                    .target_torque_R = target_torque_R,
                    .target_torque_P = target_torque_P,
                    .target_current_R = target_cur_R,
                    .target_current_P = target_cur_P,
                    .encoder_p_turn_count = p_turn_count,
                    .encoder_p_single_angle_deg = p_single_angle,
                    .encoder_r_angle_deg = r_angle_deg};

                // デバッグ情報出力
                g_debug_manager->print_trajectory_status(r_info, p_info);
                g_debug_manager->print_system_status(sys_info);
            }
        }

        // // LEDを700ms周期で消灯（Core1が停止していることの確認用）
        // static absolute_time_t last_led_off_time = {0};
        // if (absolute_time_diff_us(last_led_off_time, get_absolute_time()) >= 700'000) {
        //     last_led_off_time = get_absolute_time();
        //     gpio_put(LED::ALIVE_PIN, 0);
        // }
    }

    // gpio_put(SOLENOID_PIN1, 0);  // ソレノイドを非吸着状態にする
    gpio_put(Hand::PUMP_PIN, 0);  // ポンプを停止
    return 0;
}<|MERGE_RESOLUTION|>--- conflicted
+++ resolved
@@ -1047,94 +1047,6 @@
 
 #if LEFT_SHOOTING_AREA == 1
     static const trajectory_waypoint_t all_waypoints[WAYPOINT_NUM] = {
-<<<<<<< HEAD
-        // 一番奥側ロボットから見て左から右へ
-        trajectory_waypoint_t(3.466f, -0.393f / Mech::gear_radius_P, 224.000f, 5695, Traj::PassThroughMode::DIRECT),                                  // ID: 1-1
-        trajectory_waypoint_t(2.636f, -0.228f / Mech::gear_radius_P, 345.231f, Hand::LiftAngle::SHOOT_UP, Traj::PassThroughMode::INTERMEDIATE_1),     // ID: h-1
-        trajectory_waypoint_t(3.563f, -0.326f / Mech::gear_radius_P, 217.934f, 5777, Traj::PassThroughMode::INTERMEDIATE_1),                          // ID: 1-2
-        trajectory_waypoint_t(2.659f, -0.137f / Mech::gear_radius_P, 347.341f, Hand::LiftAngle::SHOOT_LOW, Traj::PassThroughMode::INTERMEDIATE_1U1),  // ID: l-1
-        trajectory_waypoint_t(3.749f, -0.240f / Mech::gear_radius_P, 207.033f, 5818, Traj::PassThroughMode::INTERMEDIATE_1),                          // ID: 1-3
-        trajectory_waypoint_t(2.574f, -0.228f / Mech::gear_radius_P, 350.330f, Hand::LiftAngle::SHOOT_UP, Traj::PassThroughMode::INTERMEDIATE_1),     // ID: h-2
-        trajectory_waypoint_t(3.900f, -0.198f / Mech::gear_radius_P, 200.527f, 5850, Traj::PassThroughMode::INTERMEDIATE_1),                          // ID: 1-4
-        trajectory_waypoint_t(2.579f, -0.136f / Mech::gear_radius_P, 353.143f, Hand::LiftAngle::SHOOT_LOW, Traj::PassThroughMode::INTERMEDIATE_1U1),  // ID: l-2
-        trajectory_waypoint_t(4.157f, -0.164f / Mech::gear_radius_P, 184.440f, 5850, Traj::PassThroughMode::INTERMEDIATE_1),                          // ID: 1-5
-        trajectory_waypoint_t(2.515f, -0.228f / Mech::gear_radius_P, 358.242f, Hand::LiftAngle::SHOOT_UP, Traj::PassThroughMode::INTERMEDIATE_1),     // ID: h-3
-        trajectory_waypoint_t(4.341f, -0.165f / Mech::gear_radius_P, 174.857f, 5850, Traj::PassThroughMode::INTERMEDIATE_2),                          // ID: 1-6
-        trajectory_waypoint_t(2.497f, -0.137f / Mech::gear_radius_P, 359.385f, Hand::LiftAngle::SHOOT_LOW, Traj::PassThroughMode::INTERMEDIATE_1U1),  // ID: l-3
-        trajectory_waypoint_t(4.576f, -0.204f / Mech::gear_radius_P, 160.879f, 5764, Traj::PassThroughMode::INTERMEDIATE_12),                         // ID: 1-7
-        trajectory_waypoint_t(2.461f, -0.239f / Mech::gear_radius_P, 365.275f, Hand::LiftAngle::SHOOT_UP, Traj::PassThroughMode::INTERMEDIATE_1),     // ID: h-4
-        trajectory_waypoint_t(4.747f, -0.243f / Mech::gear_radius_P, 151.736f, 5759, Traj::PassThroughMode::INTERMEDIATE_2),                          // ID: 1-8
-        trajectory_waypoint_t(2.425f, -0.149f / Mech::gear_radius_P, 366.066f, Hand::LiftAngle::SHOOT_LOW, Traj::PassThroughMode::INTERMEDIATE_1U1),  // ID: l-4
-        trajectory_waypoint_t(4.934f, -0.324f / Mech::gear_radius_P, 139.253f, 5720, Traj::PassThroughMode::INTERMEDIATE_12),                         // ID: 1-9
-        trajectory_waypoint_t(2.401f, -0.240f / Mech::gear_radius_P, 371.604f, Hand::LiftAngle::SHOOT_UP, Traj::PassThroughMode::INTERMEDIATE_1),     // ID: h-5
-        trajectory_waypoint_t(5.033f, -0.395f / Mech::gear_radius_P, 134.593f, 5656, Traj::PassThroughMode::INTERMEDIATE_2),                          // ID: 1-10
-        trajectory_waypoint_t(2.347f, -0.157f / Mech::gear_radius_P, 373.363f, Hand::LiftAngle::SHOOT_LOW, Traj::PassThroughMode::INTERMEDIATE_1U1),  // ID: l-5
-        trajectory_waypoint_t(3.376f, -0.319f / Mech::gear_radius_P, 228.571f, 5740, Traj::PassThroughMode::INTERMEDIATE_1),                          // ID: 2-1
-        trajectory_waypoint_t(2.329f, -0.273f / Mech::gear_radius_P, 366.505f, Hand::LiftAngle::SHOOT_UP, Traj::PassThroughMode::INTERMEDIATE_1),     // ID: h-6
-        trajectory_waypoint_t(3.471f, -0.249f / Mech::gear_radius_P, 223.209f, 5781, Traj::PassThroughMode::INTERMEDIATE_1),                          // ID: 2-2
-        trajectory_waypoint_t(2.275f, -0.180f / Mech::gear_radius_P, 373.802f, Hand::LiftAngle::SHOOT_LOW, Traj::PassThroughMode::INTERMEDIATE_1U2),  // ID: l-6
-        trajectory_waypoint_t(3.666f, -0.155f / Mech::gear_radius_P, 212.659f, 5770, Traj::PassThroughMode::INTERMEDIATE_1),                          // ID: 2-3
-        trajectory_waypoint_t(2.278f, -0.281f / Mech::gear_radius_P, 372.659f, Hand::LiftAngle::SHOOT_UP, Traj::PassThroughMode::INTERMEDIATE_1),     // ID: h-7
-        trajectory_waypoint_t(3.839f, -0.105f / Mech::gear_radius_P, 202.110f, 5830, Traj::PassThroughMode::INTERMEDIATE_1),                          // ID: 2-4
-        trajectory_waypoint_t(2.208f, -0.199f / Mech::gear_radius_P, 381.626f, Hand::LiftAngle::SHOOT_LOW, Traj::PassThroughMode::INTERMEDIATE_1U2),  // ID: l-7
-        trajectory_waypoint_t(4.142f, -0.066f / Mech::gear_radius_P, 184.440f, 5830, Traj::PassThroughMode::INTERMEDIATE_1),                          // ID: 2-5
-        trajectory_waypoint_t(2.228f, -0.294f / Mech::gear_radius_P, 382.505f, Hand::LiftAngle::SHOOT_UP, Traj::PassThroughMode::INTERMEDIATE_1),     // ID: h-8
-        trajectory_waypoint_t(4.364f, -0.065f / Mech::gear_radius_P, 171.692f, 5830, Traj::PassThroughMode::INTERMEDIATE_1),                          // ID: 2-6
-        trajectory_waypoint_t(2.152f, -0.222f / Mech::gear_radius_P, 389.099f, Hand::LiftAngle::SHOOT_LOW, Traj::PassThroughMode::INTERMEDIATE_1U2),  // ID: l-8
-        trajectory_waypoint_t(4.667f, -0.109f / Mech::gear_radius_P, 155.253f, 5830, Traj::PassThroughMode::INTERMEDIATE_12),                         // ID: 2-7
-        trajectory_waypoint_t(2.165f, -0.310f / Mech::gear_radius_P, 393.934f, Hand::LiftAngle::SHOOT_UP, Traj::PassThroughMode::INTERMEDIATE_1),     // ID: h-9
-        trajectory_waypoint_t(4.838f, -0.158f / Mech::gear_radius_P, 145.143f, 5782, Traj::PassThroughMode::INTERMEDIATE_2),                          // ID: 2-8
-        trajectory_waypoint_t(2.093f, -0.242f / Mech::gear_radius_P, 392.264f, Hand::LiftAngle::SHOOT_LOW, Traj::PassThroughMode::INTERMEDIATE_1U2),  // ID: l-9
-        trajectory_waypoint_t(5.029f, -0.259f / Mech::gear_radius_P, 134.066f, 5621, Traj::PassThroughMode::INTERMEDIATE_12),                         // ID: 2-9
-        trajectory_waypoint_t(2.120f, -0.329f / Mech::gear_radius_P, 399.560f, Hand::LiftAngle::SHOOT_UP, Traj::PassThroughMode::INTERMEDIATE_1),     // ID: h-10
-        trajectory_waypoint_t(5.138f, -0.333f / Mech::gear_radius_P, 128.352f, 5607, Traj::PassThroughMode::INTERMEDIATE_2),                          // ID: 2-10
-        trajectory_waypoint_t(2.049f, -0.271f / Mech::gear_radius_P, 399.385f, Hand::LiftAngle::SHOOT_LOW, Traj::PassThroughMode::INTERMEDIATE_1U2),  // ID: l-10
-        trajectory_waypoint_t(3.251f, -0.262f / Mech::gear_radius_P, 235.429f, 5725, Traj::PassThroughMode::INTERMEDIATE_1),                          // ID: 3-1
-        trajectory_waypoint_t(2.069f, -0.365f / Mech::gear_radius_P, 390.857f, Hand::LiftAngle::SHOOT_UP, Traj::PassThroughMode::INTERMEDIATE_1),     // ID: h-11
-        trajectory_waypoint_t(3.347f, -0.179f / Mech::gear_radius_P, 231.121f, 5791, Traj::PassThroughMode::INTERMEDIATE_1),                          // ID: 3-2
-        trajectory_waypoint_t(1.990f, -0.295f / Mech::gear_radius_P, 398.857f, Hand::LiftAngle::SHOOT_LOW, Traj::PassThroughMode::INTERMEDIATE_1U3),  // ID: l-11
-        trajectory_waypoint_t(3.547f, -0.071f / Mech::gear_radius_P, 218.989f, 5771, Traj::PassThroughMode::INTERMEDIATE_1),                          // ID: 3-3
-        trajectory_waypoint_t(2.028f, -0.379f / Mech::gear_radius_P, 401.055f, Hand::LiftAngle::SHOOT_UP, Traj::PassThroughMode::INTERMEDIATE_1),     // ID: h-12
-        trajectory_waypoint_t(3.739f, -0.016f / Mech::gear_radius_P, 208.264f, 5796, Traj::PassThroughMode::INTERMEDIATE_1),                          // ID: 3-4
-        trajectory_waypoint_t(1.943f, -0.318f / Mech::gear_radius_P, 404.308f, Hand::LiftAngle::SHOOT_LOW, Traj::PassThroughMode::INTERMEDIATE_1U3),  // ID: l-12
-        trajectory_waypoint_t(4.114f, 0.033f / Mech::gear_radius_P, 186.462f, 5779, Traj::PassThroughMode::INTERMEDIATE_1),                           // ID: 3-5
-        trajectory_waypoint_t(1.997f, -0.399f / Mech::gear_radius_P, 403.868f, Hand::LiftAngle::SHOOT_UP, Traj::PassThroughMode::INTERMEDIATE_1),     // ID: h-13
-        trajectory_waypoint_t(4.395f, 0.033f / Mech::gear_radius_P, 169.846f, 5778, Traj::PassThroughMode::INTERMEDIATE_1),                           // ID: 3-6
-        trajectory_waypoint_t(1.905f, -0.345f / Mech::gear_radius_P, 404.747f, Hand::LiftAngle::SHOOT_LOW, Traj::PassThroughMode::INTERMEDIATE_1U3),  // ID: l-13
-        trajectory_waypoint_t(4.766f, -0.019f / Mech::gear_radius_P, 149.890f, 5741, Traj::PassThroughMode::INTERMEDIATE_1),                          // ID: 3-7
-        trajectory_waypoint_t(1.952f, -0.428f / Mech::gear_radius_P, 411.165f, Hand::LiftAngle::SHOOT_UP, Traj::PassThroughMode::INTERMEDIATE_1),     // ID: h-14
-        trajectory_waypoint_t(4.954f, -0.079f / Mech::gear_radius_P, 139.165f, 5703, Traj::PassThroughMode::INTERMEDIATE_1),                          // ID: 3-8
-        trajectory_waypoint_t(1.870f, -0.381f / Mech::gear_radius_P, 413.187f, Hand::LiftAngle::SHOOT_LOW, Traj::PassThroughMode::INTERMEDIATE_1U3),  // ID: l-14
-        trajectory_waypoint_t(5.153f, -0.186f / Mech::gear_radius_P, 127.560f, 5634, Traj::PassThroughMode::INTERMEDIATE_12),                         // ID: 3-9
-        trajectory_waypoint_t(1.917f, -0.449f / Mech::gear_radius_P, 417.846f, Hand::LiftAngle::SHOOT_UP, Traj::PassThroughMode::INTERMEDIATE_1),     // ID: h-15
-        trajectory_waypoint_t(5.248f, -0.268f / Mech::gear_radius_P, 121.407f, 5606, Traj::PassThroughMode::INTERMEDIATE_2),                          // ID: 3-10
-        trajectory_waypoint_t(1.831f, -0.405f / Mech::gear_radius_P, 418.022f, Hand::LiftAngle::SHOOT_LOW, Traj::PassThroughMode::INTERMEDIATE_1U3),  // ID: l-15
-        trajectory_waypoint_t(3.109f, -0.219f / Mech::gear_radius_P, 244.835f, 5651, Traj::PassThroughMode::INTERMEDIATE_1),                          // ID: 4-1
-        trajectory_waypoint_t(2.568f, -0.064f / Mech::gear_radius_P, 194.022f, Hand::LiftAngle::SHOOT_UP, Traj::PassThroughMode::INTERMEDIATE_1),     // ID: o-1
-        trajectory_waypoint_t(3.195f, -0.125f / Mech::gear_radius_P, 240.264f, 5759, Traj::PassThroughMode::INTERMEDIATE_1),                          // ID: 4-2
-        trajectory_waypoint_t(2.461f, -0.064f / Mech::gear_radius_P, 194.022f, Hand::LiftAngle::SHOOT_UP, Traj::PassThroughMode::INTERMEDIATE_1),     // ID: o-2
-        trajectory_waypoint_t(3.382f, -0.005f / Mech::gear_radius_P, 228.835f, 5688, Traj::PassThroughMode::INTERMEDIATE_1),                          // ID: 4-3
-        trajectory_waypoint_t(2.370f, -0.075f / Mech::gear_radius_P, 194.022f, Hand::LiftAngle::SHOOT_UP, Traj::PassThroughMode::INTERMEDIATE_1),     // ID: o-3
-        trajectory_waypoint_t(3.591f, 0.071f / Mech::gear_radius_P, 216.000f, 5758, Traj::PassThroughMode::INTERMEDIATE_1),                           // ID: 4-4
-        trajectory_waypoint_t(2.273f, -0.104f / Mech::gear_radius_P, 194.110f, Hand::LiftAngle::SHOOT_UP, Traj::PassThroughMode::INTERMEDIATE_1),     // ID: o-4
-        trajectory_waypoint_t(4.057f, 0.132f / Mech::gear_radius_P, 189.275f, 5749, Traj::PassThroughMode::INTERMEDIATE_1),                           // ID: 4-5
-        trajectory_waypoint_t(2.190f, -0.120f / Mech::gear_radius_P, 194.022f, Hand::LiftAngle::SHOOT_UP, Traj::PassThroughMode::INTERMEDIATE_1),     // ID: o-5
-        trajectory_waypoint_t(4.446f, 0.131f / Mech::gear_radius_P, 168.879f, 5723, Traj::PassThroughMode::INTERMEDIATE_1),                           // ID: 4-6
-        trajectory_waypoint_t(2.105f, -0.155f / Mech::gear_radius_P, 194.110f, Hand::LiftAngle::SHOOT_UP, Traj::PassThroughMode::INTERMEDIATE_1),     // ID: o-6
-        trajectory_waypoint_t(4.916f, 0.066f / Mech::gear_radius_P, 139.780f, 5682, Traj::PassThroughMode::INTERMEDIATE_1),                           // ID: 4-7
-        trajectory_waypoint_t(2.025f, -0.175f / Mech::gear_radius_P, 194.022f, Hand::LiftAngle::SHOOT_UP, Traj::PassThroughMode::INTERMEDIATE_1),     // ID: o-7
-        trajectory_waypoint_t(5.117f, -0.005f / Mech::gear_radius_P, 128.088f, 5631, Traj::PassThroughMode::INTERMEDIATE_1),                          // ID: 4-8
-        trajectory_waypoint_t(1.960f, -0.212f / Mech::gear_radius_P, 194.022f, Hand::LiftAngle::SHOOT_UP, Traj::PassThroughMode::INTERMEDIATE_1),     // ID: o-8
-        trajectory_waypoint_t(5.306f, -0.132f / Mech::gear_radius_P, 118.330f, 5509, Traj::PassThroughMode::INTERMEDIATE_2),                          // ID: 4-9
-        trajectory_waypoint_t(1.908f, -0.247f / Mech::gear_radius_P, 194.022f, Hand::LiftAngle::SHOOT_UP, Traj::PassThroughMode::INTERMEDIATE_1),     // ID: o-9
-        trajectory_waypoint_t(5.392f, -0.225f / Mech::gear_radius_P, 113.846f, 5460, Traj::PassThroughMode::INTERMEDIATE_2),                          // ID: 4-10
-        trajectory_waypoint_t(1.852f, -0.283f / Mech::gear_radius_P, 194.022f, Hand::LiftAngle::SHOOT_UP, Traj::PassThroughMode::INTERMEDIATE_1),     // ID: o-10
-
-        trajectory_waypoint_t(common_intermediate_pos[0], common_intermediate_pos[1], 293.275f, Hand::LiftAngle::CATCH_ENTER_COMMON_AREA, Traj::PassThroughMode::COMMON_DIRECT),
-        trajectory_waypoint_t(4.395f, -0.410f / Mech::gear_radius_P, 194.0f, Hand::LiftAngle::CATCH_ENTER_COMMON_AREA, Traj::PassThroughMode::DIRECT),  // 共通エリアでワークを取る
-        trajectory_waypoint_t(common_intermediate_pos[0], common_intermediate_pos[1], 293.275f, Hand::LiftAngle::SHOOT_LOW, Traj::PassThroughMode::COMMON_DIRECT),
-        trajectory_waypoint_t(3.024f, -0.032f / Mech::gear_radius_P, 194.0f, Hand::LiftAngle::SHOOT_LOW, Traj::PassThroughMode::DIRECT),  // 共通エリアでワークを取る
-=======
         // trajectory_waypoint_t(3.480f, (-0.475f+ 0.55ff) / Mech::gear_radius_P, 224.703f, 5749, Traj::PassThroughMode::DIRECT),                                       // ID: 1-1
         // trajectory_waypoint_t(2.647f, (-0.313f+ 0.55ff) / Mech::gear_radius_P, 347.604f, Hand::LiftAngle::SHOOT_UP, Traj::PassThroughMode::INTERMEDIATE_1),          // ID: h-1
         // trajectory_waypoint_t(3.578f, (-0.417f+ 0.55ff) / Mech::gear_radius_P, 217.407f, 5768, Traj::PassThroughMode::INTERMEDIATE_1),                               // ID: 1-2
@@ -1297,7 +1209,10 @@
         trajectory_waypoint_t(5.047f, (-0.487f + 0.55f) / Mech::gear_radius_P, 134.154f, 5466, Traj::PassThroughMode::INTERMEDIATE_2),                          // ID: 1-10
         trajectory_waypoint_t(1.763f, (-0.372f + 0.55f) / Mech::gear_radius_P, 414.505f, Hand::LiftAngle::SHOOT_UP, Traj::PassThroughMode::INTERMEDIATE_1),     // ID: o-10
 
->>>>>>> f2c9b134
+        trajectory_waypoint_t(common_intermediate_pos[0], common_intermediate_pos[1], 293.275f, Hand::LiftAngle::CATCH_ENTER_COMMON_AREA, Traj::PassThroughMode::COMMON_DIRECT),
+        trajectory_waypoint_t(4.395f, -0.410f / Mech::gear_radius_P, 194.0f, Hand::LiftAngle::CATCH_ENTER_COMMON_AREA, Traj::PassThroughMode::DIRECT),  // 共通エリアでワークを取る
+        trajectory_waypoint_t(common_intermediate_pos[0], common_intermediate_pos[1], 293.275f, Hand::LiftAngle::SHOOT_LOW, Traj::PassThroughMode::COMMON_DIRECT),
+        trajectory_waypoint_t(3.024f, -0.032f / Mech::gear_radius_P, 194.0f, Hand::LiftAngle::SHOOT_LOW, Traj::PassThroughMode::DIRECT),  // 共通エリアでワークを取る
     };
 #else
     static const trajectory_waypoint_t all_waypoints[WAYPOINT_NUM] = {
