#pragma once

#include <stdbool.h>
#include <stdio.h>
#include <stdlib.h>

#include <cmath>
#include <cstring>
#include <iostream>

#include "amt223v.hpp"
#include "control_timing.hpp"
#include "debug_manager.hpp"
#include "disturbance_observer.hpp"
#include "hand.hpp"
#include "mcp25625.hpp"
#include "pico/multicore.h"
#include "pico/mutex.h"
#include "pico/stdlib.h"
#include "robomaster_motor.hpp"

constexpr float PI_F = 3.14159265358979323846f;

// pin
constexpr uint8_t UART0_TX_PIN = 0;
constexpr uint8_t UART0_RX_PIN = 1;
constexpr uint8_t UART0_DE_RE_PIN = 2;
constexpr uint8_t UART1_TX_PIN = 4;
constexpr uint8_t UART1_RX_PIN = 5;
constexpr uint8_t UART1_DE_RE_PIN = 20;
namespace LED {
constexpr uint8_t ALIVE_PIN = 18;
constexpr uint8_t ERROR_PIN = 19;
}  // namespace LED
namespace Servo {
constexpr uint8_t UPPER_PIN = 12;
constexpr uint8_t LOWER_PIN = 15;
}  // namespace Servo

// 軌道データ点の構造体（制御用の詳細軌道）
typedef struct {
    float position_R;      // R軸目標位置 [rad]
    float velocity_R;      // R軸目標速度 [rad/s]
    float acceleration_R;  // R軸目標加速度 [rad/s^2]
    float position_P;      // P軸目標位置 [rad]
    float velocity_P;      // P軸目標速度 [rad/s]
    float acceleration_P;  // P軸目標加速度 [rad/s^2]
} trajectory_point_t;

// SPI設定構造体
typedef struct {
    spi_inst_t* spi_port;
    uint32_t baudrate;
    int pin_miso;
    int pin_cs[4];    // 最大4つのCSピンをサポート
    int num_cs_pins;  // 実際に使用するCSピンの数
    int pin_sck;
    int pin_mosi;
    int pin_rst;
} spi_config_t;

namespace SPI1 {
constexpr uint8_t MISO_PIN = 8;
constexpr uint8_t SCK_PIN = 10;
constexpr uint8_t MOSI_PIN = 11;
namespace MCP25625 {
constexpr uint8_t CS_PIN = 13;
constexpr uint8_t INT_PIN = 9;
constexpr uint8_t TX0RTS_PIN = 14;
}  // namespace MCP25625
namespace Encoder {
constexpr uint8_t R_PIN = 7;
constexpr uint8_t P_PIN = 6;
constexpr uint8_t ON_PIN = 16;
}  // namespace Encoder
}  // namespace SPI1

// ======== マイコン設定 ========
namespace MicrocontrollerConfig {
// システム設定定数
constexpr uint8_t SHUTDOWN_PIN = 27;       // 明示的にLOWにしないとPicoが動かない
constexpr uint8_t VATT_VOLTAGE_PIN = 28;   // VATT電圧測定用ピン
constexpr uint8_t PWR_ON_DETECT_PIN = 26;  // PWR_ON信号検出用ピン

// 制御周期定数
constexpr float CONTROL_PERIOD_MS = 0.3f;                        // 制御周期 [ms]
constexpr float CONTROL_PERIOD_S = CONTROL_PERIOD_MS / 1000.0f;  // 制御周期 [s]

// Core間同期設定
constexpr int SYNC_EVERY_N_LOOPS = 200;             // 200ループごとにCore0に同期信号を送信
constexpr uint32_t SYNC_SIGNAL = 1;                 // 同期信号の値
constexpr uint32_t TRAJECTORY_DATA_SIGNAL = 2;      // 軌道データ送信信号
constexpr uint32_t TRAJECTORY_COMPLETE_SIGNAL = 3;  // 軌道完了信号
}  // namespace MicrocontrollerConfig

// ======== 機械設定 ========
namespace MechanismConfig {
// モータの出力軸から機構の出力軸までのギア比
constexpr float gear_ratio_R = 3.0f;     // M3508出力軸からベース根本(3.0)
constexpr float gear_ratio_P = 1.0f;     // M2006 P36出力軸からラックまで(ギアなし)
constexpr float gear_radius_P = 0.025f;  // ギアの半径 (m) - M2006の出力軸からラックまでの距離が25mm

// R軸（ベース回転）の動力学パラメータ（定数で表現）
constexpr float R_EQ_INERTIA = 0.3279f;                   // 等価慣性モーメント (kg·m^2)
constexpr float R_EQ_DAMPING = 0.4084f;                   // 等価粘性摩擦係数 (N·m·s/rad)
constexpr float R_TORQUE_CONSTANT = 0.3f * gear_ratio_R;  // 等価トルク定数（M3508のトルク定数xギア比） (Nm/A)

// P軸（アーム直動）の動力学パラメータ（定数で表現）
constexpr float P_EQ_INERTIA = 0.00448f;                   // 等価慣性モーメント (kg·m^2)
constexpr float P_EQ_DAMPING = 0.00785f;                   // 粘性摩擦係数 (N·m·s/rad)
constexpr float P_TORQUE_CONSTANT = 0.18f * gear_ratio_P;  // 等価トルク定数（M2006のトルク定数xギア比） (Nm/A)

constexpr float R_MAX_TORQUE = /*3.0f*/ 1.0f * gear_ratio_R;                // R軸最大トルク制限 [Nm] (M3508最大連続トルク 3.0Nm)
constexpr float P_MAX_TORQUE = 1.0f * gear_ratio_P;                         // P軸最大トルク制限 [Nm] (M2006最大連続トルク 1.0Nm)
constexpr float R_MAX_ACCELERATION = R_MAX_TORQUE / R_EQ_INERTIA;           // R軸最大角加速度 [rad/s^2]
constexpr float P_MAX_ACCELERATION = P_MAX_TORQUE / P_EQ_INERTIA;           // P軸最大角加速度 [rad/s^2]
constexpr float R_MAX_VELOCITY = 469.0 / 60.0 * 2.0 * PI_F / gear_ratio_R;  // R軸最大速度制限 [rad/s] Maximum speed at 3N•m: 469rpm
constexpr float P_MAX_VELOCITY = 416.0 / 60.0 * 2.0 * PI_F / gear_ratio_P;  // P軸最大速度制限 [rad/s] Maximum speed at 1N•m: 416 rpm

// モータとエンコーダの符号補正設定
constexpr float ENCODER_R_DIRECTION = 1.0f;  // R軸エンコーダの増加方向補正 (+1.0 or -1.0) 正入力で右回り、右回りでエンコーダ値が増加
constexpr float ENCODER_P_DIRECTION = 1.0f;  // P軸エンコーダの増加方向補正 (+1.0 or -1.0) 正入力で根本方向、根本方向でエンコーダ値が減少
}  // namespace MechanismConfig

// ======== 軌道生成設定 ========
// 軌道完了判定の許容誤差
namespace TrajectoryConfig {
constexpr float TRAJECTORY_CONTROL_PERIOD = MicrocontrollerConfig::CONTROL_PERIOD_S * 10;  // 軌道点の周期周期 [s]

constexpr float TRAJECTORY_COMPLETION_TOLERANCE_R = 0.1f;         // R軸完了判定許容誤差 [rad]
constexpr float TRAJECTORY_COMPLETION_TOLERANCE_P = 0.1f;         // P軸完了判定許容誤差 [rad]
constexpr float TRAJECTORY_COMPLETION_VELOCITY_THRESHOLD = 0.1f;  // 完了判定時の速度閾値 [rad/s]

// 中継点座標（R軸 [rad]、P軸 [rad]）
constexpr float INTERMEDIATE_POS_1[2] = {2.767f, -0.1992f / MechanismConfig::gear_radius_P};  // TODO:ボーナス取るときに必要な中継点を設定
constexpr float INTERMEDIATE_POS_2[2] = {4.234f, -0.1744f / MechanismConfig::gear_radius_P};

// 中継点の通過パターン
enum class PassThroughMode : uint8_t {
    DIRECT,           // 中継点なし
    INTERMEDIATE_1,   // 中継点1のみ通過
    INTERMEDIATE_12,  // 中継点1を通過してから中継点2も通過
    INTERMEDIATE_21   // 中継点2を通過してから中継点1も通過
};

// 軌道生成の最大速度
constexpr float R_MAX_VELOCITY = 0.15 * MechanismConfig::R_MAX_VELOCITY;
constexpr float P_MAX_VELOCITY = 0.7 * MechanismConfig::P_MAX_VELOCITY;

// 動き出しの加速は速く、止まるときの減速は遅く
constexpr float R_ACCEL = 0.95 * MechanismConfig::R_MAX_ACCELERATION;
constexpr float R_DECEL = 0.8 * MechanismConfig::R_MAX_ACCELERATION;
constexpr float P_ACCEL = 0.9 * MechanismConfig::P_MAX_ACCELERATION;
constexpr float P_DECEL = 0.8 * MechanismConfig::P_MAX_ACCELERATION;

constexpr float R_S_CURVE_RATIO = 0.4f;  // R軸S字曲線の割合
constexpr float P_S_CURVE_RATIO = 0.4f;  // P軸S字曲線の割合

// 軌道データ配列設定
<<<<<<< HEAD
constexpr u_int16_t MAX_TRAJECTORY_POINTS = 600;  // 最大軌道点数

// // Ruckig の設定用定数（Ruckigの引数指定がdoubleなのでdoubleで宣言）
// namespace RuckigConfig {
// // 軌道生成の最大速度
// constexpr double R_MAX_VELOCITY = 0.15 * MechanismConfig::R_MAX_VELOCITY;
// constexpr double P_MAX_VELOCITY = 0.7 * MechanismConfig::P_MAX_VELOCITY;

// // 動き出しの加速は速く、止まるときの減速は遅く
// constexpr double R_ACCEL = 0.95 * MechanismConfig::R_MAX_ACCELERATION;
// constexpr double R_DECEL = 0.8 * MechanismConfig::R_MAX_ACCELERATION;
// constexpr double P_ACCEL = 0.9 * MechanismConfig::P_MAX_ACCELERATION;
// constexpr double P_DECEL = 0.8 * MechanismConfig::P_MAX_ACCELERATION;

// // 最大ジャーク
// constexpr double R_JERK = 100 * R_ACCEL;
// constexpr double P_JERK = 100 * P_ACCEL;
// }  // namespace RuckigConfig

=======
constexpr uint16_t MAX_TRAJECTORY_POINTS = 600;  // 最大軌道点数
>>>>>>> 42a7a08d
}  // namespace TrajectoryConfig
// 軌道データ管理構造体
typedef struct {
    trajectory_point_t points[TrajectoryConfig::MAX_TRAJECTORY_POINTS];
    uint16_t point_count;
    uint16_t current_index;
    bool active;
    bool complete;
    float final_target_R;   // 最終目標位置 R軸 [rad]
    float final_target_P;   // 最終目標位置 P軸 [rad]
    bool position_reached;  // 位置到達フラグ
} trajectory_data_t;

// ======== 制御設定 ========
namespace ControlConfig {
// PIDコントローラ（モータ1: 回転軸、モータ2: 直動軸）
// 位置PID制御器（位置[rad] → 目標速度[rad/s]）
constexpr float R_POSITION_KP = 1.25;  // R軸位置PIDの比例ゲイン
constexpr float R_VELOCITY_KP = 0.1;   // R軸速度I-Pの比例ゲイン
constexpr float R_VELOCITY_KI = 0.7;   // R軸速度I-Pの積分ゲイン
constexpr float P_POSITION_KP = 1.25;  // P軸位置PIDの比例ゲイン
constexpr float P_VELOCITY_KP = 0.1;   // P軸速度I-Pの比例ゲイン
constexpr float P_VELOCITY_KI = 1.0;   // P軸速度I-Pの積分ゲイン

// 速度推定のパラメータ
constexpr float R_VELOCITY_CUTOFF_FREQ = 50.0f;  // R軸 角速度のカットオフ周波数 [rad/s]
constexpr float P_VELOCITY_CUTOFF_FREQ = 50.0f;  // P軸 角速度のカットオフ周波数 [rad/s]

// 外乱オブザーバのパラメータ
constexpr float R_DOB_CUTOFF_FREQ = 6.0f;                                         // R軸 外乱オブザーバのカットオフ周波数 [rad/s]
constexpr float sqrtf_R_POSITION_GAIN = 7.0f;                                     // R軸 外乱オブザーバの位置ゲインの平方根
constexpr float R_POSITION_GAIN = sqrtf_R_POSITION_GAIN * sqrtf_R_POSITION_GAIN;  // R軸 外乱オブザーバの位置ゲイン
constexpr float R_VELOCITY_GAIN = 2.0f * sqrtf_R_POSITION_GAIN;                   // R軸 外乱オブザーバの速度ゲイン
constexpr float P_DOB_CUTOFF_FREQ = 4.0f;                                         // P軸 外乱オブザーバのカットオフ周波数 [rad/s]
constexpr float sqrtf_P_POSITION_GAIN = 7.0f;                                     // P軸 外乱オブザーバの位置ゲインの平方根
constexpr float P_POSITION_GAIN = sqrtf_P_POSITION_GAIN * sqrtf_P_POSITION_GAIN;  // P軸 外乱オブザーバの位置ゲイン
constexpr float P_VELOCITY_GAIN = 2.0f * sqrtf_P_POSITION_GAIN;                   // P軸 外乱オブザーバの速度ゲイン
}  // namespace ControlConfig

// ======== Dynamixelの設定 ========
namespace DynamixelConfig {
// PIN設定
constexpr int PUMP_PIN = 21;
constexpr int SOLENOID_PIN = 22;

constexpr uint16_t LIFT_CURRENT_LIMIT = 1400;  // 電流制限 [mA]
constexpr uint16_t HAND_CURRENT_LIMIT = 1000;  // 電流制限 [mA]

// 昇降機構用角度
namespace LiftAngle {
constexpr int32_t SHOOT_UP = -2600;  // シューティングエリア上段 -6480
// constexpr int32_t SHOOT_LOW = -4100;      // シューティングエリア下段
constexpr int32_t SHOOT_LOW = -2600;  // シューティングエリア下段
constexpr int32_t PRE_CATCH = 4600;   // ワークをつかむ前の高さ
constexpr int32_t CATCH = 8030;       // ワークをつかむときの高さ 3440
}  // namespace LiftAngle

// 手先角度
namespace HandAngle {
constexpr float START = 90.0f;
}  // namespace HandAngle

// dynamixelのID
constexpr short DXL_ID1 = 0x01;  // 手先
constexpr short DXL_ID2 = 0x02;  // 昇降
}  // namespace DynamixelConfig

namespace FastArmConfig {
// ピン設定
constexpr uint8_t SOLENOID_PIN = 17;
constexpr uint8_t PUMP_PIN = 3;

}  // namespace FastArmConfig<|MERGE_RESOLUTION|>--- conflicted
+++ resolved
@@ -12,6 +12,7 @@
 #include "control_timing.hpp"
 #include "debug_manager.hpp"
 #include "disturbance_observer.hpp"
+#include "dynamixel.hpp"
 #include "hand.hpp"
 #include "mcp25625.hpp"
 #include "pico/multicore.h"
@@ -157,29 +158,7 @@
 constexpr float P_S_CURVE_RATIO = 0.4f;  // P軸S字曲線の割合
 
 // 軌道データ配列設定
-<<<<<<< HEAD
-constexpr u_int16_t MAX_TRAJECTORY_POINTS = 600;  // 最大軌道点数
-
-// // Ruckig の設定用定数（Ruckigの引数指定がdoubleなのでdoubleで宣言）
-// namespace RuckigConfig {
-// // 軌道生成の最大速度
-// constexpr double R_MAX_VELOCITY = 0.15 * MechanismConfig::R_MAX_VELOCITY;
-// constexpr double P_MAX_VELOCITY = 0.7 * MechanismConfig::P_MAX_VELOCITY;
-
-// // 動き出しの加速は速く、止まるときの減速は遅く
-// constexpr double R_ACCEL = 0.95 * MechanismConfig::R_MAX_ACCELERATION;
-// constexpr double R_DECEL = 0.8 * MechanismConfig::R_MAX_ACCELERATION;
-// constexpr double P_ACCEL = 0.9 * MechanismConfig::P_MAX_ACCELERATION;
-// constexpr double P_DECEL = 0.8 * MechanismConfig::P_MAX_ACCELERATION;
-
-// // 最大ジャーク
-// constexpr double R_JERK = 100 * R_ACCEL;
-// constexpr double P_JERK = 100 * P_ACCEL;
-// }  // namespace RuckigConfig
-
-=======
 constexpr uint16_t MAX_TRAJECTORY_POINTS = 600;  // 最大軌道点数
->>>>>>> 42a7a08d
 }  // namespace TrajectoryConfig
 // 軌道データ管理構造体
 typedef struct {
