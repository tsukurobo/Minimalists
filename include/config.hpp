--- conflicted
+++ resolved
@@ -149,13 +149,6 @@
 constexpr float P_THRESHOLD_DIST = PI_F;    // P軸の移動距離がこの値以下の場合、すべての時間を0に設定[rad]
 
 // 中継点座標（R軸 [rad]、P軸 [rad]）
-<<<<<<< HEAD
-constexpr float INTERMEDIATE_POS_1[2] = {3.179f, 0.008f / MechanismConfig::gear_radius_P};
-constexpr float INTERMEDIATE_POS_2[2] = {3.961f, -0.0605f / MechanismConfig::gear_radius_P};       // フィールド上の中継点
-constexpr float INTERMEDIATE_POS_UNDER_1[2] = {2.508f, -0.097f / MechanismConfig::gear_radius_P};  // 下1
-constexpr float INTERMEDIATE_POS_UNDER_2[2] = {2.339f, -0.114f / MechanismConfig::gear_radius_P};  // 下2
-constexpr float INTERMEDIATE_POS_UNDER_3[2] = {1.997f, -0.225f / MechanismConfig::gear_radius_P};  // 下3
-=======
 #if LEFT_SHOOTING_AREA == 1
 constexpr float INTERMEDIATE_POS_1[2] = {2.991f, (-0.127f + 0.55f) / MechanismConfig::gear_radius_P};
 constexpr float INTERMEDIATE_POS_2[2] = {4.082f, (-0.065f + 0.55f) / MechanismConfig::gear_radius_P};        // フィールド上の中継点
@@ -171,7 +164,6 @@
 constexpr float INTERMEDIATE_POS_UNDER_2[2] = {5.037f + R_offset, -0.133f + P_offset / MechanismConfig::gear_radius_P};  // 下2
 constexpr float INTERMEDIATE_POS_UNDER_3[2] = {5.421f + R_offset, -0.238f + P_offset / MechanismConfig::gear_radius_P};  // 下3
 #endif
->>>>>>> f2c9b134
 
 // 中継点の通過パターン
 enum class PassThroughMode : uint8_t {
@@ -213,11 +205,7 @@
 constexpr float P_S_CURVE_RATIO = 0.4f;  // P軸S字曲線の割合
 
 // 軌道データ配列設定
-<<<<<<< HEAD
-constexpr uint16_t MAX_TRAJECTORY_POINTS = 6000;  // 最大軌道点数
-=======
 constexpr uint16_t MAX_TRAJECTORY_POINTS = 2500;  // 最大軌道点数
->>>>>>> f2c9b134
 }  // namespace TrajectoryConfig
 // 軌道データ管理構造体
 typedef struct {
@@ -268,20 +256,12 @@
 
 // 昇降機構用角度
 namespace LiftAngle {
-<<<<<<< HEAD
-constexpr int32_t SHOOT_UP = -4500;          // シューティングエリア上段 -6480
-constexpr int32_t SHOOT_LOW = -2300;         // シューティングエリア下段
-constexpr int32_t PRE_CATCH = 4600;          // ワークをつかむ前の高さ
-constexpr int32_t FRONT_CATCH = 5100;        // 前側のワークをつかむときの高さ
-constexpr int32_t BACK_CATCH = 5600;         // 後ろ側のワークをつかむときの高さ
 constexpr int32_t CATCH_ENTER_COMMON_AREA = -2000;  // 共通エリアに入るときの高さ
-=======
-constexpr int32_t SHOOT_UP = -4900;    // シューティングエリア上段
-constexpr int32_t SHOOT_LOW = -2300;   // シューティングエリア下段
-constexpr int32_t PRE_CATCH = 4600;    // ワークをつかむ前の高さ
-constexpr int32_t FRONT_CATCH = 5100;  // 前側のワークをつかむときの高さ
-constexpr int32_t BACK_CATCH = 5600;   // 後ろ側のワークをつかむときの高さ
->>>>>>> f2c9b134
+constexpr int32_t SHOOT_UP = -4900;                 // シューティングエリア上段
+constexpr int32_t SHOOT_LOW = -2300;                // シューティングエリア下段
+constexpr int32_t PRE_CATCH = 4600;                 // ワークをつかむ前の高さ
+constexpr int32_t FRONT_CATCH = 5100;               // 前側のワークをつかむときの高さ
+constexpr int32_t BACK_CATCH = 5600;                // 後ろ側のワークをつかむときの高さ
 }  // namespace LiftAngle
 
 // 手先角度
